--- conflicted
+++ resolved
@@ -28,12 +28,7 @@
 
 env:
   SUPPORTED_SDK_VERSIONS: |
-<<<<<<< HEAD
-      v2.0.0-alpha.129
-=======
-      v2.0.0-alpha.125
       v2.0.0-alpha.130
->>>>>>> f63123f3
 
 jobs:
   build:
