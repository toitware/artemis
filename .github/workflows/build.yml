--- conflicted
+++ resolved
@@ -189,12 +189,8 @@
           chmod +x build/macos/artemis
 
       - name: Sign and notarize
-<<<<<<< HEAD
         if: github.event_name == 'release' || inputs.sign_macos
-        uses: toitlang/action-macos-sign-notarize@v1.0.0
-=======
         uses: toitlang/action-macos-sign-notarize@v1.1.1
->>>>>>> c041b71a
         with:
           certificate: ${{ secrets.MACOS_CERTIFICATE }}
           certificate-password: ${{ secrets.MACOS_CERTIFICATE_PWD }}
