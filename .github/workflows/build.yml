--- conflicted
+++ resolved
@@ -42,13 +42,7 @@
             echo "Test SDK version is not last supported SDK version"
             exit 1
           fi
-<<<<<<< HEAD
           export TOIT_VERSION=${SUPPORTED_ARRAY[-1]}
-=======
-          echo "BIN_EXTENSION=$BIN_EXTENSION" >> $GITHUB_ENV
-
-          export TOIT_VERSION="v2.0.0-alpha.88"
->>>>>>> 6a95cf54
 
           export DOWNLOAD_DIR="${{ github.workspace }}/downloads"
           echo "DOWNLOAD_DIR=$DOWNLOAD_DIR" >> $GITHUB_ENV
