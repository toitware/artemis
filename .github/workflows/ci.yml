--- conflicted
+++ resolved
@@ -23,10 +23,6 @@
       - name: Setup Jaguar and Toit
         shell: bash
         run: |
-<<<<<<< HEAD
-          TOIT_VERSION=v2.0.0-alpha.32
-          echo "TOIT_VERSION=$TOIT_VERSION" >> $GITHUB_ENV
-=======
           if [[ "$RUNNER_OS" = "Windows" ]]; then
             BIN_EXTENSION=".exe"
           fi
@@ -39,7 +35,6 @@
           echo "TOITC_EXEC=$TOIT_SDK_DIR/bin/toit.compile$BIN_EXTENSION" >> $GITHUB_ENV
           echo "TPKG_EXEC=$TOIT_SDK_DIR/bin/toit.pkg$BIN_EXTENSION" >> $GITHUB_ENV
 
->>>>>>> 4cf8fb29
           export DOWNLOAD_DIR="${{ github.workspace }}/downloads"
           echo "DOWNLOAD_DIR=$DOWNLOAD_DIR" >> $GITHUB_ENV
 
