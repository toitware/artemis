sdk: ^2.0.0-alpha.161
prefixes:
  ar: pkg-ar
  artemis: toit-artemis
  artemis-pkg: artemis-pkg-copy
  certificate_roots: toit-cert-roots
  cli: pkg-cli
  fs: pkg-fs
  host: pkg-host
  http: pkg-http
  ntp: pkg-ntp
  partition-table: toit-partition-table-esp32
  semver: toit-semver
  snapshot: snapshot
  supabase: toit-supabase
  watchdog: toit-watchdog
packages:
  artemis-pkg-copy:
    path: artemis-pkg-copy
  pkg-ar:
    url: github.com/toitlang/pkg-ar
    name: ar
    version: 1.3.1
    hash: a8b2c0b2207322dcc965e56d854234f10d3f1f7a
  pkg-cli:
    url: github.com/toitlang/pkg-cli
    name: cli
    version: 2.2.0
    hash: ae142d3c8783939935ba37a924f9b2c2a0ad2479
    prefixes:
      fs: pkg-fs
      host: pkg-host
  pkg-fs:
    url: github.com/toitlang/pkg-fs
    name: fs
    version: 2.3.1
    hash: 60836d4500317af2093d59d50c117d612c33f1fa
    prefixes:
      host: pkg-host
  pkg-host:
    url: github.com/toitlang/pkg-host
    name: host
    version: 1.15.3
    hash: 62393e8522b77eafbafe60b9817935266117daf6
  pkg-http:
    url: github.com/toitlang/pkg-http
    name: http
    version: 2.8.0
    hash: 81754d64fe466cd00cc494ec515da8749bf04975
  pkg-ntp:
    url: github.com/toitlang/pkg-ntp
    name: ntp
    version: 1.1.0
    hash: e69bb1abc0d3d4aa7642eec3360e52744e4d011d
  snapshot:
    path: tools/snapshot
    prefixes:
      ar: pkg-ar
      cli: pkg-cli
      fs: pkg-fs
      host: pkg-host
  toit-artemis:
    url: github.com/toitware/toit-artemis
    name: artemis
    version: 0.1.1
    hash: 6e9a5abce9499a47bfd97277dae6ab71f1c65849
  toit-cert-roots:
    url: github.com/toitware/toit-cert-roots
<<<<<<< HEAD
    name: certificate_roots
    version: 1.6.1
    hash: 55d3be82ed53d8d332338b2de931865cf69fe48b
  toit-partition-table-esp32:
    url: github.com/toitware/toit-partition-table-esp32
    name: partition-table
    version: 1.3.0
    hash: 4a64a4a25bed91e105227dba138a411a90dfabcf
=======
    name: certificate-roots
    version: 1.7.0
    hash: 0f824e1e2209d9833fa23635460d30661546af4f
>>>>>>> 469bb964
  toit-semver:
    url: github.com/toitware/toit-semver
    name: semver
    version: 1.1.0
    hash: a681bad211f7d4803dfdc2a0068706559458274e
  toit-supabase:
    url: github.com/toitware/toit-supabase
    name: supabase
    version: 0.3.1
    hash: bcf10850b0fae0592bb0af6563fb994cececb8f9
    prefixes:
      host: pkg-host
      http: pkg-http
  toit-watchdog:
    url: github.com/toitware/toit-watchdog
    name: watchdog
    version: 1.4.0
    hash: 3dccabf427af3a8ba3ef48429244ece0956fa684<|MERGE_RESOLUTION|>--- conflicted
+++ resolved
@@ -66,20 +66,14 @@
     hash: 6e9a5abce9499a47bfd97277dae6ab71f1c65849
   toit-cert-roots:
     url: github.com/toitware/toit-cert-roots
-<<<<<<< HEAD
-    name: certificate_roots
-    version: 1.6.1
-    hash: 55d3be82ed53d8d332338b2de931865cf69fe48b
+    name: certificate-roots
+    version: 1.7.0
+    hash: 0f824e1e2209d9833fa23635460d30661546af4f
   toit-partition-table-esp32:
     url: github.com/toitware/toit-partition-table-esp32
     name: partition-table
     version: 1.3.0
     hash: 4a64a4a25bed91e105227dba138a411a90dfabcf
-=======
-    name: certificate-roots
-    version: 1.7.0
-    hash: 0f824e1e2209d9833fa23635460d30661546af4f
->>>>>>> 469bb964
   toit-semver:
     url: github.com/toitware/toit-semver
     name: semver
