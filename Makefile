--- conflicted
+++ resolved
@@ -79,16 +79,9 @@
 	@ supabase start --workdir supabase_artemis;
 	@ rm -rf $$HOME/.cache/artemis/broker-local-supabase
 	@ if supabase status --workdir supabase_broker &> /dev/null ; then \
-<<<<<<< HEAD
 	    supabase stop --workdir supabase_broker; \
 	  fi
 	@ supabase start --workdir supabase_broker;
-=======
-	  supabase db reset --workdir supabase_broker; \
-	else \
-	  supabase start --workdir supabase_broker; \
-	fi
->>>>>>> 976e4a81
 	@ $(MAKE) reload-supabase-schemas
 
 reload-supabase-schemas:
