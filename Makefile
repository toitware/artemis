--- conflicted
+++ resolved
@@ -2,14 +2,10 @@
 
 TOITRUN ?= toit.run
 
-<<<<<<< HEAD
 SHELL=bash
 .SHELLFLAGS += -e
 
-LOCAL_DEV_SDK ?= v2.0.0-alpha.87
-=======
 LOCAL_DEV_SDK ?= v2.0.0-alpha.88
->>>>>>> 6a95cf54
 SETUP_LOCAL_DEV_SERVICE ?= v0.0.1
 
 export ARTEMIS_CONFIG := $(HOME)/.config/artemis-dev/config
