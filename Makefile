# Copyright (C) 2022 Toitware ApS.

SHELL=bash
.SHELLFLAGS += -e

<<<<<<< HEAD
TOITRUN ?= toit.run

LOCAL_DEV_SDK ?= v2.0.0-alpha.103
=======
LOCAL_DEV_SDK ?= v2.0.0-alpha.105
>>>>>>> dd46dffc
SETUP_LOCAL_DEV_SERVICE ?= v0.0.1

# If the 'DEV_TOIT_REPO_PATH' variable is set, use the toit.run in its bin
# directory.
ifneq ($(DEV_TOIT_REPO_PATH),)
	TOITRUN := $(DEV_TOIT_REPO_PATH)/build/host/sdk/bin/toit.run
endif

export ARTEMIS_CONFIG := $(HOME)/.config/artemis-dev/config

.PHONY: all
all: build

.PHONY: build
build: rebuild-cmake install-pkgs
	(cd build && ninja build)

.PHONY: build/host/CMakeCache.txt
build/CMakeCache.txt:
	$(MAKE) rebuild-cmake

.PHONY: install-pkgs
install-pkgs: rebuild-cmake
	(cd build && ninja download_packages)

.PHONY: disable-supabase-tests
disable-supabase-tests: build/CMakeCache.txt
	(cd build && cmake -DWITH_LOCAL_SUPABASE=OFF .)

.PHONY: test
test: install-pkgs rebuild-cmake download-sdk
	(cd build && ninja check)

.PHONY: serial-test
serial-test: install-pkgs rebuild-cmake download-sdk
	(cd build && ninja serial_check)

# From https://app.supabase.com/project/voisfafsfolxhqpkudzd/settings/auth
ARTEMIS_HOST := voisfafsfolxhqpkudzd.supabase.co
ARTEMIS_ANON := eyJhbGciOiJIUzI1NiIsInR5cCI6IkpXVCJ9.eyJpc3MiOiJzdXBhYmFzZSIsInJlZiI6InZvaXNmYWZzZm9seGhxcGt1ZHpkIiwicm9sZSI6ImFub24iLCJpYXQiOjE2NzMzNzQyNDEsImV4cCI6MTk4ODk1MDI0MX0.dmfxNl5WssxnZ8jpvGJeryg4Fd47fOcrlZ8iGrHj2e4
ARTEMIS_CERTIFICATE := Baltimore CyberTrust Root

# From https://app.supabase.com/project/ghquchonjtjzuuxfmaub/settings/api
TOITWARE_TESTING_HOST := ghquchonjtjzuuxfmaub.supabase.co
TOITWARE_TESTING_ANON := eyJhbGciOiJIUzI1NiIsInR5cCI6IkpXVCJ9.eyJpc3MiOiJzdXBhYmFzZSIsInJlZiI6ImdocXVjaG9uanRqenV1eGZtYXViIiwicm9sZSI6ImFub24iLCJpYXQiOjE2NzMzNzQ4ODIsImV4cCI6MTk4ODk1MDg4Mn0.bJB3EdVwFN34yk50JLHv8Pw5IA5gqtEJrXU1MtjEWGc
TOITWARE_TESTING_CERTIFICATE := Baltimore CyberTrust Root

.PHONY: start-http
start-http: install-pkgs
	@ # Adds the local Artemis server and makes it the default.
	@ # Use the public IP, so that we can flash devices which then can use
	@ # the broker.
	@ $(TOITRUN) src/cli/cli.toit config broker add http \
		--host=`$(TOITRUN) tools/lan_ip/lan-ip.toit` \
		--port 4999 \
		--path / \
		--admin-header "X-Artemis-Header=true" \
		--device-header "X-Artemis-Header=true" \
		artemis-local-http
	@ $(TOITRUN) src/cli/cli.toit config broker default --artemis artemis-local-http
	@ # Adds the local broker and makes it the default.
	@ $(TOITRUN) src/cli/cli.toit config broker add http \
		--host=`$(TOITRUN) tools/lan_ip/lan-ip.toit` \
		--port 4998 \
		--path / \
		--admin-header "X-Artemis-Header=true" \
		--device-header "X-Artemis-Header=true" \
		broker-local-http
	@ $(TOITRUN) src/cli/cli.toit config broker default broker-local-http
	@ rm -rf $$HOME/.cache/artemis/artemis-local-http
	@ rm -rf $$HOME/.cache/artemis/broker-local-http
	@ $(TOITRUN) tools/http_servers/combined.toit \
		--artemis-port 4999 \
		--broker-port 4998

.PHONY: start-supabase stop-supabase start-supabase-no-config reload-supabase-schemas
# Starts the Supabase servers but doesn't add them to the config.
# This is useful so that the tests succeed.
start-supabase-no-config:
	@ rm -rf $$HOME/.cache/artemis/artemis-local-supabase
	@ if supabase status --workdir supabase_artemis &> /dev/null; then \
	    supabase stop --workdir supabase_artemis; \
	  fi
	@ supabase start --workdir supabase_artemis;
	@ rm -rf $$HOME/.cache/artemis/broker-local-supabase
	@ if supabase status --workdir public/supabase_broker &> /dev/null ; then \
	    supabase stop --workdir public/supabase_broker; \
	  fi
	@ supabase start --workdir public/supabase_broker;
	@ $(MAKE) reload-supabase-schemas

reload-supabase-schemas:
	@ for container in $$(docker ps | grep postgrest: | awk '{print $$1}'); do \
	    docker kill -s SIGUSR1 $$container; \
		done

start-supabase: start-supabase-no-config
	@ # Add the local Artemis server and makes it the default.
	@ $(TOITRUN) src/cli/cli.toit config broker add supabase \
		artemis-local-supabase \
		$$($(TOITRUN) tests/supabase-local-server.toit supabase_artemis)
	@ $(TOITRUN) src/cli/cli.toit config broker default --artemis artemis-local-supabase
	@ $(TOITRUN) src/cli/cli.toit config broker default artemis-local-supabase
	@ echo "Run 'make use-customer-supabase-broker' to use the customer broker."

stop-supabase:
	@ supabase stop --workdir supabase_artemis
	@ supabase stop --workdir public/supabase_broker

.PHONY: use-customer-supabase-broker
use-customer-supabase-broker: start-supabase
	@ # Adds the local broker using a second Supabase instance.
	@ $(TOITRUN) src/cli/cli.toit config broker add supabase \
		broker-local-supabase \
		`$(TOITRUN) tests/supabase-local-server.toit public/supabase_broker`
	@ $(TOITRUN) src/cli/cli.toit config broker default broker-local-supabase

.PHONY: setup-local-dev
setup-local-dev:
	@ # The HTTP server doesn't have any default users.
	@ if [[ $$($(TOITRUN) src/cli/cli.toit config broker default --artemis) == "artemis-local-http" ]]; then \
	    $(TOITRUN) src/cli/cli.toit auth signup --email test-admin@toit.io --password password; \
	  fi
	@ $(TOITRUN) src/cli/cli.toit auth login --email test-admin@toit.io --password password
	@ if [[ $$($(TOITRUN) src/cli/cli.toit config broker default --artemis) != $$($(TOITRUN) src/cli/cli.toit config broker default --artemis) ]]; then \
	    $(TOITRUN) src/cli/cli.toit auth login --broker --email test@example.com --password password; \
	  fi

	@ $(TOITRUN) src/cli/cli.toit org create "Test Org"

	@ $(MAKE) upload-service

.PHONY: dev-sdk-version
dev-sdk-version:
	@ echo $(LOCAL_DEV_SDK)

.PHONY: upload-service
upload-service:
	@ $(TOITRUN) tools/service_image_uploader/uploader.toit service --local --force \
		--sdk-version=$(LOCAL_DEV_SDK) \
		--service-version=$(SETUP_LOCAL_DEV_SERVICE)
	@ $(TOITRUN) tools/service_image_uploader/uploader.toit service --local --force \
		--sdk-version=$(LOCAL_DEV_SDK) \
		--service-version=$$(cmake -DPRINT_VERSION=1 -P tools/gitversion.cmake)

.PHONY: download-sdk
download-sdk: install-pkgs
	@ $(TOITRUN) tools/service_image_uploader/sdk-downloader.toit download --version $(LOCAL_DEV_SDK)
	@ cmake \
		-DDEV_SDK_VERSION=$(LOCAL_DEV_SDK) \
		-DDEV_SDK_PATH="$$($(TOITRUN) tools/service_image_uploader/sdk-downloader.toit --version $(LOCAL_DEV_SDK) print)" \
		-DDEV_ENVELOPE_PATH="$$($(TOITRUN) tools/service_image_uploader/sdk-downloader.toit --version $(LOCAL_DEV_SDK) print --envelope)" \
		build

# We rebuild the cmake file all the time.
# We use "glob" in the cmakefile, and wouldn't otherwise notice if a new
# file (for example a test) was added or removed.
# It takes <1s on Linux to run cmake, so it doesn't hurt to run it frequently.
.PHONY: rebuild-cmake
rebuild-cmake:
	mkdir -p build
	(cd build && cmake .. -DDEFAULT_SDK_VERSION=$(LOCAL_DEV_SDK) -G Ninja)<|MERGE_RESOLUTION|>--- conflicted
+++ resolved
@@ -3,13 +3,9 @@
 SHELL=bash
 .SHELLFLAGS += -e
 
-<<<<<<< HEAD
 TOITRUN ?= toit.run
 
-LOCAL_DEV_SDK ?= v2.0.0-alpha.103
-=======
 LOCAL_DEV_SDK ?= v2.0.0-alpha.105
->>>>>>> dd46dffc
 SETUP_LOCAL_DEV_SERVICE ?= v0.0.1
 
 # If the 'DEV_TOIT_REPO_PATH' variable is set, use the toit.run in its bin
