// Copyright (C) 2022 Toitware ApS. All rights reserved.

import crypto.sha1
import encoding.base64
import supabase
import tls

abstract class ServerConfig:
  name/string

  cache-key_/string? := null
  ders-already-installed_/bool := false

  constructor.from-sub_ .name:

  /**
  Creates a new broker-config from a JSON map.

  Calls the $der-deserializer to undo the deduplication operation of
    $to-json.
  */
  constructor.from-json name/string json-map/Map [--der-deserializer]:
    // This is a bit fishy, as the constructors can already to validity checks
    // before we have recovered the content of fields that were deduplicated.
    config/ServerConfig := ?
    if json-map["type"] == "supabase":
      config = ServerConfigSupabase.from-json name json-map
          --der-deserializer=der-deserializer
    else if json-map["type"] == "toit-http":
      config = ServerConfigHttp.from-json name json-map
    else:
      throw "Unknown broker type: $json-map"
    return config

  abstract type -> string

  /**
  Fills the certificate DERs for all certificates where we only have the name.
  */
  abstract fill-certificate-ders [certificate-getter] -> none

  /**
  Serializes this configuration to a JSON map.

  Uses the $der-serializer block to store larger certificates that
    should be deduplicated.
  The $der-serializer is called with a certificate DER, and must
    return a unique identifier for the certificate.

  # Inheritance
  The returned map must include a field "type" with the value returned by
    $type.
  */
  abstract to-json [--der-serializer] -> Map

  /**
  Serializes this configuration to a JSON map that can be used on the device.

  See $to-json for a description of the $der-serializer block.
  */
  abstract to-service-json [--der-serializer] -> Map

  /**
<<<<<<< HEAD
  A list of DER certificates that are required for this broker to work.
  */
  abstract root-certificate-ders -> List?
=======
  Computes a unique key that can be used for caching.
  */
  abstract compute-cache-key_ -> string
>>>>>>> 663a4419

  /**
  A unique key that can be used for caching.
  */
  cache-key -> string:
    if not cache-key_:
      cache-key_ = base64.encode --url-mode (sha1.sha1 compute-cache-key_)
    return cache-key_

  /**
  Installs the DER certificates if they exist and if they aren't already installed.
  */
  install-root-certificates -> none:
    if ders-already-installed_: return
    ders-already-installed_ = true
    ders := root-certificate-ders
    if ders:
      ders.do: | der/ByteArray |
        certificate := tls.RootCertificate der
        certificate.install

class ServerConfigSupabase extends ServerConfig implements supabase.ServerConfig:
  static DEFAULT-POLL-INTERVAL ::= Duration --s=20

  host/string
  anon/string
  poll-interval/Duration := ?

  /**
  The name of the root certificate.

  If both $root-certificate-der and $root-certificate-name are set, then
    $root-certificate-der is used.
  */
  root-certificate-name/string?
  /**
  The DER binary of the root certificate.

  On the devices not all certificates are available and inlining the required
    binaries reduces the size that is needed for certificates.
  */
  root-certificate-der/ByteArray? := ?

  constructor.from-json name/string json/Map [--der-deserializer]:
    root-der-base64/string? := json.get "root_certificate_der"
    root-der/ByteArray? := root-der-base64 and (base64.decode root-der-base64)
    if not root-der:
      root-der-id := json.get "root_certificate_der_id"
      root-der = root-der-id and (der-deserializer.call root-der-id)
    return ServerConfigSupabase name
        --host=json["host"]
        --anon=json["anon"]
        --poll-interval=Duration --us=json["poll_interval"]
        --root-certificate-name=json.get "root_certificate_name"
        --root-certificate-der=root-der

  constructor name/string
      --.host
      --.anon
      --.root-certificate-name=null
      --.root-certificate-der=null
      --.poll-interval=DEFAULT-POLL-INTERVAL:
    super.from-sub_ name

  /**
  Compares this instance to $other.
  Does not take the $poll-interval into account.
  */
  operator== other:
    if other is not ServerConfigSupabase: return false
    return host == other.host and anon == other.anon and
        root-certificate-name == other.root-certificate-name and
        root-certificate-der == other.root-certificate-der

  type -> string: return "supabase"

  is-secured -> bool:
    return root-certificate-name != null or root-certificate-der != null

  /**
  Fills the certificate text for the root certificate if there
    is a certificate name and no certificate text.
  */
  fill-certificate-ders [certificate-getter] -> none:
    if root-certificate-name and not root-certificate-der:
      root-certificate-der = certificate-getter.call root-certificate-name

  to-json  [--der-serializer] -> Map:
    result := {
      "type": type,
      "host": host,
      "anon": anon,
      "poll_interval": poll-interval.in-us,
    }
    if root-certificate-name:
      result["root_certificate_name"] = root-certificate-name
    if root-certificate-der:
      result["root_certificate_der_id"] = der-serializer.call root-certificate-der
    return result

  to-service-json [--der-serializer] -> Map:
    return to-json --der-serializer=der-serializer

<<<<<<< HEAD
  root-certificate-ders -> List?:
    return root-certificate-der and [root-certificate-der]
=======
  compute-cache-key_ -> string:
    return host
>>>>>>> 663a4419

/**
A broker configuration for an HTTP-based broker.

This broker uses the light-weight unsecured protocol we use internally.
*/
class ServerConfigHttp extends ServerConfig:
  static DEFAULT-POLL-INTERVAL ::= Duration --s=20

  host/string
  port/int?
  path/string
  root-certificate-names/List?
  root-certificate-ders/List? := ?
  device-headers/Map?
  admin-headers/Map?
  poll-interval/Duration := ?

  constructor.from-json name/string config/Map:
    if config.get "root_certificate_ders":
      throw "json config for http broker must not contain root_certificate_ders"
    return ServerConfigHttp name
        --host=config["host"]
        --port=config.get "port"
        --path=config["path"]
        --root-certificate-names=config.get "root_certificate_names"
        --root-certificate-ders=null
        --device-headers=config.get "device_headers"
        --admin-headers=config.get "admin_headers"
        --poll-interval=Duration --us=config["poll_interval"]

  constructor name/string
      --.host
      --.port
      --.path
      --.root-certificate-names
      --.root-certificate-ders
      --.device-headers
      --.admin-headers
      --.poll-interval=DEFAULT-POLL-INTERVAL:

    super.from-sub_ name

  operator== other:
    if other is not ServerConfigHttp: return false
    return host == other.host and port == other.port

  type -> string: return "toit-http"

  fill-certificate-ders [certificate-getter] -> none:
    if root-certificate-names and not root-certificate-ders:
      root-certificate-ders = root-certificate-names.map: certificate-getter.call it

  to-json [--der-serializer] -> Map:
    result := {
      "type": type,
      "host": host,
      "path": path,
      "poll_interval": poll-interval.in-us,
    }
    if port:
      result["port"] = port
    if root-certificate-names:
      result["root_certificate_names"] = root-certificate-names
    if root-certificate-ders:
      result["root_certificate_ders"] = root-certificate-ders.map: der-serializer.call it
    if device-headers:
      result["device_headers"] = device-headers
    if admin-headers:
      result["admin_headers"] = admin-headers
    return result

  to-service-json [--der-serializer] -> Map:
    result := to-json --der-serializer=der-serializer
    result.remove "admin_headers"
    return result

  compute-cache-key_ -> string:
    return "$host:$port:$path"<|MERGE_RESOLUTION|>--- conflicted
+++ resolved
@@ -61,15 +61,14 @@
   abstract to-service-json [--der-serializer] -> Map
 
   /**
-<<<<<<< HEAD
   A list of DER certificates that are required for this broker to work.
   */
   abstract root-certificate-ders -> List?
-=======
+
+  /**
   Computes a unique key that can be used for caching.
   */
   abstract compute-cache-key_ -> string
->>>>>>> 663a4419
 
   /**
   A unique key that can be used for caching.
@@ -173,13 +172,11 @@
   to-service-json [--der-serializer] -> Map:
     return to-json --der-serializer=der-serializer
 
-<<<<<<< HEAD
   root-certificate-ders -> List?:
     return root-certificate-der and [root-certificate-der]
-=======
+
   compute-cache-key_ -> string:
     return host
->>>>>>> 663a4419
 
 /**
 A broker configuration for an HTTP-based broker.
