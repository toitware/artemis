--- conflicted
+++ resolved
@@ -35,13 +35,9 @@
   artemis_/Artemis
   ui_/Ui
   cache_/Cache
-<<<<<<< HEAD
-  fleet_dir_/string
+  fleet_root_/string
   devices_/List
   aliases_/Map := {:}
-=======
-  fleet_root_/string
->>>>>>> d63ce25f
 
   constructor .fleet_root_ .artemis_ --ui/Ui --cache/Cache:
     ui_ = ui
