--- conflicted
+++ resolved
@@ -269,8 +269,8 @@
 
   Also uploads the trivial patches.
   */
-  upload --pod/Pod --tags/List --force-tags/bool -> none:
-    artemis_.upload --pod=pod --organization-id=organization-id
+  upload --pod/Pod --tags/List --force-tags/bool -> UploadResult:
+    ui_.info "Uploading pod. This may take a while."
 
     broker := artemis_.connected-broker
     pod.split: | manifest/Map parts/Map |
@@ -324,11 +324,13 @@
     ui_.info "  id: $pod-entry.id"
     ui_.info "  references:"
     sorted-uploaded-tags := pod-entry.tags.sort
-    sorted-uploaded-tags.do: ui_.info "    - $pod.name@$it"
-
-    if not tag-errors.is-empty:
-      tag-errors.do: ui_.error it
-      ui_.abort
+    return UploadResult
+        --fleet-id=this.id
+        --id=pod.id
+        --name=pod.name
+        --revision=pod-entry.revision
+        --tags=sorted-uploaded-tags
+        --tag-errors=tag-errors
 
   download reference/PodReference -> Pod:
     if reference.name and not (reference.tag or reference.revision):
@@ -647,147 +649,6 @@
 
       ui_.info "Successfully updated device $fleet-device.short-string."
 
-<<<<<<< HEAD
-=======
-  /**
-  Uploads the given $pod to the broker.
-
-  Also uploads the trivial patches.
-  */
-  upload --pod/Pod --tags/List --force-tags/bool -> UploadResult:
-    ui_.info "Uploading pod. This may take a while."
-    artemis_.upload --pod=pod --organization-id=organization-id
-
-    broker := artemis_.connected-broker
-    pod.split: | manifest/Map parts/Map |
-      parts.do: | id/string content/ByteArray |
-        // Only upload if we don't have it in our cache.
-        key := "$POD-PARTS-PATH/$organization-id/$id"
-        cache_.get-file-path key: | store/FileStore |
-          broker.pod-registry-upload-pod-part content --part-id=id
-              --organization-id=organization-id
-          store.save content
-      key := "$POD-MANIFEST-PATH/$organization-id/$pod.id"
-      cache_.get-file-path key: | store/FileStore |
-        encoded := ubjson.encode manifest
-        broker.pod-registry-upload-pod-manifest encoded --pod-id=pod.id
-            --organization-id=organization-id
-        store.save encoded
-
-    description-ids := broker.pod-registry-descriptions
-        --fleet-id=this.id
-        --organization-id=this.organization-id
-        --names=[pod.name]
-        --create-if-absent
-
-    description-id := (description-ids[0] as PodRegistryDescription).id
-
-    broker.pod-registry-add
-        --pod-description-id=description-id
-        --pod-id=pod.id
-
-    is-existing-tag-error := : | error |
-      error is string and
-        (error.contains "duplicate key value" or error.contains "already exists")
-
-    tag-errors := []
-    tags.do: | tag/string |
-      force := force-tags or (tag == "latest")
-      exception := catch --unwind=(: not is-existing-tag-error.call it):
-        broker.pod-registry-tag-set
-            --pod-description-id=description-id
-            --pod-id=pod.id
-            --tag=tag
-            --force=force
-      if exception:
-        tag-errors.add "Tag '$tag' already exists for pod $pod.name."
-
-    registered-pods := broker.pod-registry-pods --fleet-id=this.id --pod-ids=[pod.id]
-    pod-entry/PodRegistryEntry := registered-pods[0]
-
-    sorted-uploaded-tags := pod-entry.tags.sort
-    return UploadResult
-        --fleet-id=this.id
-        --id=pod.id
-        --name=pod.name
-        --revision=pod-entry.revision
-        --tags=sorted-uploaded-tags
-        --tag-errors=tag-errors
-
-  download reference/PodReference -> Pod:
-    if reference.name and not (reference.tag or reference.revision):
-      reference = reference.with --tag="latest"
-    pod-id := reference.id
-    if not pod-id:
-      pod-id = get-pod-id reference
-    return download --pod-id=pod-id
-
-  download --pod-id/uuid.Uuid -> Pod:
-    broker := artemis_.connected-broker
-    manifest-key := "$POD-MANIFEST-PATH/$organization-id/$pod-id"
-    encoded-manifest := cache_.get manifest-key: | store/FileStore |
-      bytes := broker.pod-registry-download-pod-manifest
-        --pod-id=pod-id
-        --organization-id=this.organization-id
-      store.save bytes
-    manifest := ubjson.decode encoded-manifest
-    return Pod.from-manifest
-        manifest
-        --tmp-directory=artemis_.tmp-directory
-        --download=: | part-id/string |
-          key := "$POD-PARTS-PATH/$organization-id/$part-id"
-          cache_.get key: | store/FileStore |
-            bytes := broker.pod-registry-download-pod-part
-                part-id
-                --organization-id=this.organization-id
-            store.save bytes
-
-  list-pods --names/List -> Map:
-    broker := artemis_.connected-broker
-    descriptions := ?
-    if names.is-empty:
-      descriptions = broker.pod-registry-descriptions --fleet-id=this.id
-    else:
-      descriptions = broker.pod-registry-descriptions
-          --fleet-id=this.id
-          --organization-id=this.organization-id
-          --names=names
-          --no-create-if-absent
-    result := {:}
-    descriptions.do: | description/PodRegistryDescription |
-      pods := broker.pod-registry-pods --pod-description-id=description.id
-      result[description] = pods
-    return result
-
-  delete --description-names/List:
-    broker := artemis_.connected-broker
-    descriptions := broker.pod-registry-descriptions
-        --fleet-id=this.id
-        --organization-id=this.organization-id
-        --names=description-names
-        --no-create-if-absent
-    unknown-pod-descriptions := []
-    description-names.do: | name/string |
-      was-found := descriptions.any: | description/PodRegistryDescription |
-        description.name == name
-      if not was-found: unknown-pod-descriptions.add name
-    if not unknown-pod-descriptions.is-empty:
-      if unknown-pod-descriptions.size == 1:
-        ui_.abort "Unknown pod $(unknown-pod-descriptions[0])."
-      else:
-        ui_.abort "Unknown pods $(unknown-pod-descriptions.join ", ")."
-    broker.pod-registry-descriptions-delete
-        --fleet-id=this.id
-        --description-ids=descriptions.map: it.id
-
-  delete --pod-references/List:
-    broker := artemis_.connected-broker
-    pod-ids := get-pod-ids pod-references
-    broker.pod-registry-delete
-        --fleet-id=this.id
-        --pod-ids=pod-ids
-
->>>>>>> 5f04e199
   pod-reference-for-group name/string -> PodReference:
     return group-pods_.get name
         --if-absent=: ui_.abort "Unknown group $name"
