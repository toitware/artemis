// Copyright (C) 2022 Toitware ApS. All rights reserved.

import binary show LITTLE_ENDIAN
import encoding.json
import encoding.ubjson
import monitor
import mqtt
import net
import uuid show Uuid

import host.arguments
import host.directory
import host.file
import host.os
import host.pipe

import ar

import ..shared.connect

CLIENT_ID ::= "toit/artemis-client-$(random 0x3fff_ffff)"

// TODO:
//  - groups of devices
//  - device reject of configuration

main args:
  parser := arguments.ArgumentParser
  parser.add_option "device" --short="d" --default="fisk"

  install_cmd := parser.add_command "install"
  install_cmd.describe_rest ["app-name", "snapshot-file"]

  uninstall_cmd := parser.add_command "uninstall"
  uninstall_cmd.describe_rest ["app-name"]

  set_max_offline_cmd := parser.add_command "set-max-offline"
  set_max_offline_cmd.describe_rest ["offline-time-in-seconds"]

  parsed/arguments.Arguments := parser.parse args
  device ::= ArtemisDevice parsed["device"]

  if parsed.command == "install":
    update_config device: | config/Map client/mqtt.Client |
      install_app parsed config client
  else if parsed.command == "uninstall":
    update_config device: | config/Map client/mqtt.Client |
      uninstall_app parsed config
  else if parsed.command == "set-max-offline":
    update_config device: | config/Map client/mqtt.Client |
      set_max_offline parsed config
  else:
    print_on_stderr_
        parser.usage args
    exit 1

get_uuid_from_snapshot snapshot_path/string -> string?:
  if not file.is_file snapshot_path:
    print_on_stderr_ "$snapshot_path: Not a file"
    exit 1

  snapshot := file.read_content snapshot_path

  ar_reader /ar.ArReader? := null
  exception := catch:
    ar_reader = ar.ArReader.from_bytes snapshot  // Throws if it's not a snapshot.
  if exception: return null
  first := ar_reader.next
  if first.name != "toit": return null
  uuid /string? := null
  while member := ar_reader.next:
    if member.name == "uuid":
      uuid = (Uuid member.content).stringify
  return uuid

install_app args/arguments.Arguments config/Map client/mqtt.Client -> Map:
  app := args.rest[0]

  snapshot_path := args.rest[1]
  uuid := get_uuid_from_snapshot snapshot_path
  if not uuid:
    print_on_stderr_ "$snapshot_path: Not a valid Toit snapshot"
    exit 1

  // Create the two images.
  sdk := get_toit_sdk

  tmpdir := directory.mkdtemp "/tmp/artemis-snapshot-to-image-"
  image32 := "$tmpdir/image32"
  image64 := "$tmpdir/image64"

  try:
    pipe.run_program ["$sdk/tools/snapshot_to_image", "-m32", "--binary", "-o", image32, snapshot_path]
    pipe.run_program ["$sdk/tools/snapshot_to_image", "-m64", "--binary", "-o", image64, snapshot_path]

    client.publish "toit/apps/$uuid/image32" (file.read_content image32) --qos=1 --retain
    client.publish "toit/apps/$uuid/image64" (file.read_content image64) --qos=1 --retain
  finally:
    catch: file.delete image32 
    catch: file.delete image64
    directory.rmdir tmpdir

  print "$(%08d Time.monotonic_us): Installing app: $app"
  apps := config.get "apps" --if_absent=: {:}
  apps[app] = uuid
  config["apps"] = apps
  return config

uninstall_app args/arguments.Arguments config/Map -> Map:
  app := args.rest[0]
  print "$(%08d Time.monotonic_us): Uninstalling app: $app"
  apps := config.get "apps"
  if not apps: return config
  apps.remove app
  return config

set_max_offline args/arguments.Arguments config/Map -> Map:
  max_offline := int.parse args.rest[0]
  print "$(%08d Time.monotonic_us): Setting max-offline to $(Duration --s=max_offline)"
  if max_offline > 0:
    config["max-offline"] = max_offline
  else:
    config.remove "max-offline"
  return config

/**
Gets current config for the specified $device.
Calls the $block with the current config, and gets a new config back.
Sends the new config to the device.
*/
update_config device/ArtemisDevice [block]:
  network := net.open
  transport := create_transport network
  client/mqtt.Client? := null
  receiver := null
  try:
    client = mqtt.Client --transport=transport
    options := mqtt.SessionOptions --client_id=CLIENT_ID --clean_session
    client.start --options=options

    locked := monitor.Latch
    config_channel := monitor.Channel 1
    revision_channel := monitor.Channel 1
    me := "cli-$(random 0x3fff_ffff)-$(Time.now.ns_part)"

    others := 0
    client.subscribe device.topic_lock:: | topic/string payload/ByteArray |
      writer := ubjson.decode payload
      if not writer:
        others = 0
        print "$(%08d Time.monotonic_us): Trying to acquire lock"
        client.publish device.topic_lock (ubjson.encode me)  --qos=1 --retain
      else if writer == me:
        if others == 0:
          print "$(%08d Time.monotonic_us): Acquired lock"
          locked.set me
        else:
          // Someone else locked this before us. Just wait.
          print "$(%08d Time.monotonic_us): Another writer acquired the lock"
      else:
        others++

    // We use the '--retain' flag when trying to acquire the lock.
    // If nobody ever took the lock, then we might need to wait for the
    // timeout here. Otherwise, the broker should send the current lock holder
    // immediately.
    exception := catch --unwind=(: it != DEADLINE_EXCEEDED_ERROR):
      with_timeout --ms=5_000:
        locked.get
    if exception == DEADLINE_EXCEEDED_ERROR and others == 0:
      // We assume that nobody has taken the lock so far.
      print "$(%08d Time.monotonic_us): Trying to initialize writer lock"
      client.publish device.topic_lock (ubjson.encode me) --qos=1 --retain

      exception = catch --unwind=(: it != DEADLINE_EXCEEDED_ERROR):
        with_timeout --ms=5_000:
          locked.get

    // We didn't get the lock.
    // TODO(florian): in theory we might just now get the lock. However, we
    // will not release it. This could lead to a bad state.
    if exception == DEADLINE_EXCEEDED_ERROR:
      print "$(%08d Time.monotonic_us): Timed out waiting for writer lock"
      return

    try:
      // We send config and revision changes with `--retain`.
      // As such we should get a packet as soon as we subscribe to the topics.

      client.subscribe device.topic_config:: | topic/string payload/ByteArray |
        if not config_channel.try_send (ubjson.decode payload):
          // TODO(kasper): Tell main task.
          throw "FATAL: Received too many configs"

      client.subscribe device.topic_revision:: | topic/string payload/ByteArray |
        if not revision_channel.try_send (ubjson.decode payload):
          // TODO(kasper): Tell main task.
          throw "FATAL: Received too many revision"

      config := null
      exception = catch
          --trace=(: it != DEADLINE_EXCEEDED_ERROR)
          --unwind=(: it != DEADLINE_EXCEEDED_ERROR):
        with_timeout --ms=5_000:
          config = config_channel.receive
      if exception == DEADLINE_EXCEEDED_ERROR:
        print "$(%08d Time.monotonic_us): Trying to initialize config"
        client.publish device.topic_config (ubjson.encode {"revision": 0}) --qos=1 --retain
        client.publish device.topic_revision (ubjson.encode 0) --qos=1 --retain

        exception = catch --trace --unwind=(: it != DEADLINE_EXCEEDED_ERROR):
          with_timeout --ms=5_000:
            config = config_channel.receive
        if exception == DEADLINE_EXCEEDED_ERROR:
          print "$(%08d Time.monotonic_us): Timed out waiting for config"
          return

      old_revision := revision_channel.receive
      if old_revision != config["revision"]:
        throw "FATAL: Revision mismatch"

      revision := old_revision + 1
      config["writer"] = me
      config["revision"] = revision
      config = block.call config client

      // TODO(kasper): Maybe validate the config?
      client.publish device.topic_config (ubjson.encode config) --qos=1 --retain
      if config_channel.receive["writer"] != me:
        throw "FATAL: Wrong writer in updated config"

      client.publish device.topic_revision (ubjson.encode revision) --qos=1 --retain
      if revision_channel.receive != revision:
        throw "FATAL: Wrong revision in updated config"

      print "Updated config to $config"

    finally:
      if receiver: receiver.cancel
      critical_do:
        print "$(%08d Time.monotonic_us): Releasing lock"
        client.publish device.topic_lock (ubjson.encode null) --retain

  finally:
    if client: client.close
<<<<<<< HEAD
    network.close
=======

get_toit_sdk -> string:
  if os.env.contains "JAG_TOIT_REPO_PATH":
    repo := "$(os.env["JAG_TOIT_REPO_PATH"])/build/host/sdk"
    if file.is_directory "$repo/bin" and file.is_directory "$repo/tools":
      return repo
    print_on_stderr_ "JAG_TOIT_REPO_PATH doesn't point to a built Toit repo"
    exit 1
  if os.env.contains "HOME":
    jaguar := "$(os.env["HOME"])/.cache/jaguar/sdk"
    if file.is_directory "$jaguar/bin" and file.is_directory "$jaguar/tools":
      return jaguar
    print_on_stderr_ "\$HOME/.cache/jaguar/sdk doesn't contain a Toit SDK"
    exit 1
  print_on_stderr_ "Did not find JAG_TOIT_REPO_PATH or a Jaguar installation"
  exit 1
  unreachable
>>>>>>> 706cda89
<|MERGE_RESOLUTION|>--- conflicted
+++ resolved
@@ -96,7 +96,7 @@
     client.publish "toit/apps/$uuid/image32" (file.read_content image32) --qos=1 --retain
     client.publish "toit/apps/$uuid/image64" (file.read_content image64) --qos=1 --retain
   finally:
-    catch: file.delete image32 
+    catch: file.delete image32
     catch: file.delete image64
     directory.rmdir tmpdir
 
@@ -243,9 +243,7 @@
 
   finally:
     if client: client.close
-<<<<<<< HEAD
     network.close
-=======
 
 get_toit_sdk -> string:
   if os.env.contains "JAG_TOIT_REPO_PATH":
@@ -262,5 +260,4 @@
     exit 1
   print_on_stderr_ "Did not find JAG_TOIT_REPO_PATH or a Jaguar installation"
   exit 1
-  unreachable
->>>>>>> 706cda89
+  unreachable