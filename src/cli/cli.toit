// Copyright (C) 2022 Toitware ApS. All rights reserved.

import binary show LITTLE_ENDIAN
import encoding.json
import encoding.ubjson
import monitor
import mqtt
import net
<<<<<<< HEAD
import uuid
import crypto.sha256
=======
import uuid show Uuid
import http
>>>>>>> 6c9ee86e

import host.arguments
import host.directory
import host.file
import host.os
import host.pipe

import ar

import ..shared.mqtt.aws
import ..shared.postgrest.supabase

CLIENT_ID ::= "toit/artemis-client-$(random 0x3fff_ffff)"

// TODO:
//  - groups of devices
//  - device reject of configuration

main args:
  parser := arguments.ArgumentParser
  parser.add_option "device" --short="d" --default="fisk"
  parser.add_flag "supabase" --short="S"

  install_cmd := parser.add_command "install"
  install_cmd.describe_rest ["app-name", "snapshot-file"]

  uninstall_cmd := parser.add_command "uninstall"
  uninstall_cmd.describe_rest ["app-name"]

  update_cmd := parser.add_command "update"
  install_cmd.describe_rest ["firmware.bin"]

  set_max_offline_cmd := parser.add_command "set-max-offline"
  set_max_offline_cmd.describe_rest ["offline-time-in-seconds"]

  status_cmd := parser.add_command "status"

  watch_presence_cmd := parser.add_command "watch-presence"

  parsed/arguments.Arguments := parser.parse args
<<<<<<< HEAD
  device ::= DeviceMqtt parsed["device"]

  if parsed.command == "install":
    update_config device: | config/Map client/mqtt.Client |
      install_app parsed config client
  else if parsed.command == "uninstall":
    update_config device: | config/Map client/mqtt.Client |
      uninstall_app parsed config
  else if parsed.command == "update":
    update_config device: | config/Map client/mqtt.Client |
      update_firmware parsed config client
  else if parsed.command == "set-max-offline":
    update_config device: | config/Map client/mqtt.Client |
      set_max_offline parsed config
  else if parsed.command == "status":
    print_status device
  else if parsed.command == "watch-presence":
    watch_presence
=======

  if parsed["supabase"]:
    device ::= DevicePostgrest parsed["device"]
    if parsed.command == "install":
      update_postgrest_config device: | config/Map client/http.Client |
        install_app parsed config client
    else if parsed.command == "uninstall":
      update_postgrest_config device: | config/Map |
        uninstall_app parsed config
    else if parsed.command == "set-max-offline":
      update_postgrest_config device: | config/Map |
        set_max_offline parsed config
    else if parsed.command == "status":
      throw "Unimplemented command: $parsed.command --supabase"
    else if parsed.command == "watch-presence":
      throw "Unimplemented command: $parsed.command --supabase"
    else:
      print_on_stderr_
          parser.usage args
      exit 1
>>>>>>> 6c9ee86e
  else:
    device ::= DeviceMqtt parsed["device"]
    if parsed.command == "install":
      update_config device: | config/Map client/mqtt.Client |
        install_app parsed config client
    else if parsed.command == "uninstall":
      update_config device: | config/Map |
        uninstall_app parsed config
    else if parsed.command == "set-max-offline":
      update_config device: | config/Map |
        set_max_offline parsed config
    else if parsed.command == "status":
      print_status device
    else if parsed.command == "watch-presence":
      watch_presence
    else:
      print_on_stderr_
          parser.usage args
      exit 1

get_uuid_from_snapshot snapshot_path/string -> string?:
  if not file.is_file snapshot_path:
    print_on_stderr_ "$snapshot_path: Not a file"
    exit 1

  snapshot := file.read_content snapshot_path

  ar_reader /ar.ArReader? := null
  exception := catch:
    ar_reader = ar.ArReader.from_bytes snapshot  // Throws if it's not a snapshot.
  if exception: return null
  first := ar_reader.next
  if first.name != "toit": return null
  id/string? := null
  while member := ar_reader.next:
    if member.name == "uuid":
      id = (uuid.Uuid member.content).stringify
  return id

install_app args/arguments.Arguments config/Map client -> Map:
  app := args.rest[0]

  snapshot_path := args.rest[1]
  id := get_uuid_from_snapshot snapshot_path
  if not id:
    print_on_stderr_ "$snapshot_path: Not a valid Toit snapshot"
    exit 1

  // Create the two images.
  sdk := get_toit_sdk

  tmpdir := directory.mkdtemp "/tmp/artemis-snapshot-to-image-"
  image32 := "$tmpdir/image32"
  image64 := "$tmpdir/image64"

  try:
    pipe.run_program ["$sdk/tools/snapshot_to_image", "-m32", "--binary", "-o", image32, snapshot_path]
    pipe.run_program ["$sdk/tools/snapshot_to_image", "-m64", "--binary", "-o", image64, snapshot_path]

<<<<<<< HEAD
    client.publish "toit/apps/$id/image32" (file.read_content image32) --qos=1 --retain
    client.publish "toit/apps/$id/image64" (file.read_content image64) --qos=1 --retain
=======
    if client is mqtt.Client:
      client.publish "toit/apps/$uuid/image32" (file.read_content image32) --qos=1 --retain
      client.publish "toit/apps/$uuid/image64" (file.read_content image64) --qos=1 --retain
    else:
      upload_supabase client "images/$uuid.32" (file.read_content image32)
      upload_supabase client "images/$uuid.64" (file.read_content image64)
>>>>>>> 6c9ee86e
  finally:
    catch: file.delete image32
    catch: file.delete image64
    directory.rmdir tmpdir

  print "$(%08d Time.monotonic_us): Installing app: $app"
  apps := config.get "apps" --if_absent=: {:}
  apps[app] = {"id": id, "random": (random 1000)}
  config["apps"] = apps
  return config

upload_supabase client/http.Client path/string payload/ByteArray:
  headers := create_headers // <--- argh.
  headers.add "Content-Type" "application/octet-stream"
  headers.add "x-upsert" "true"
  response := client.post payload
      --host=SUPABASE_HOST
      --headers=headers
      --path="/storage/v1/object/$path"
  // 200 is accepted!
  if response.status_code != 200: throw "UGH ($response.status_code)"

uninstall_app args/arguments.Arguments config/Map -> Map:
  app := args.rest[0]
  print "$(%08d Time.monotonic_us): Uninstalling app: $app"
  apps := config.get "apps"
  if not apps: return config
  apps.remove app
  return config

update_firmware args/arguments.Arguments config/Map client/mqtt.Client -> Map:
  FIRMWARE_PART_SIZE ::= 64 * 1024

  firmware_path := args.rest[0]
  firmware_bin := file.read_content firmware_path
  sha := sha256.Sha256
  sha.add firmware_bin
  id/string := "$(uuid.Uuid sha.get[0..uuid.SIZE])"

  cursor := 0
  parts := []
  while cursor < firmware_bin.size:
    end := min firmware_bin.size (cursor + FIRMWARE_PART_SIZE)
    parts.add cursor
    client.publish "toit/firmware/$id/$cursor" firmware_bin[cursor..end] --qos=1 --retain
    cursor = end
  firmware_info ::= ubjson.encode {
      "size": firmware_bin.size,
      "parts": parts,
  }
  client.publish "toit/firmware/$id" firmware_info --qos=1 --retain
  config["firmware"] = id
  return config

set_max_offline args/arguments.Arguments config/Map -> Map:
  max_offline := int.parse args.rest[0]
  print "$(%08d Time.monotonic_us): Setting max-offline to $(Duration --s=max_offline)"
  if max_offline > 0:
    config["max-offline"] = max_offline
  else:
    config.remove "max-offline"
  return config

with_mqtt [block]:
  network := net.open
  transport := create_transport network
  client/mqtt.Client? := null
  try:
    client = mqtt.Client --transport=transport
    options := mqtt.SessionOptions --client_id=CLIENT_ID --clean_session
    client.start --options=options
    block.call client
  finally:
    if client: client.close
    network.close

/**
Gets current config for the specified $device.
Calls the $block with the current config, and gets a new config back.
Sends the new config to the device.
*/
update_postgrest_config device/DevicePostgrest [block]:
  // TODO(kasper): Share more of this code with the corresponding
  // code in the service.
  network := net.open
  client := create_client network
  headers := create_headers
  info := query client headers "devices" [
    "name=eq.$(device.name)",
  ]
  id := null
  old_config := {:}
  if info.size == 1 and info[0] is Map:
    id = info[0].get "id"
    old_config = info[0].get "config" or old_config

  new_config := block.call old_config client
  upsert := id ? "?id=eq.$id" : ""

  map := {
    "config": new_config
  }
  if id:
    map["id"] = id
    headers.add "Prefer" "resolution=merge-duplicates"

  payload := json.encode map
  response := client.post payload
      --host=SUPABASE_HOST
      --headers=headers
      --path="/rest/v1/devices$upsert"
  // 201 is changed one entry.
  if response.status_code != 201: throw "UGH ($response.status_code)"
  network.close

/**
Gets current config for the specified $device.
Calls the $block with the current config, and gets a new config back.
Sends the new config to the device.
*/
update_config device/DeviceMqtt [block]:
  with_mqtt: | client/mqtt.Client |
    locked := monitor.Latch
    config_channel := monitor.Channel 1
    revision_channel := monitor.Channel 1
    me := "cli-$(random 0x3fff_ffff)-$(Time.now.ns_part)"

    others := 0
    client.subscribe device.topic_lock:: | topic/string payload/ByteArray |
      writer := ubjson.decode payload
      if not writer:
        others = 0
        print "$(%08d Time.monotonic_us): Trying to acquire lock"
        client.publish device.topic_lock (ubjson.encode me)  --qos=1 --retain
      else if writer == me:
        if others == 0:
          print "$(%08d Time.monotonic_us): Acquired lock"
          locked.set me
        else:
          // Someone else locked this before us. Just wait.
          print "$(%08d Time.monotonic_us): Another writer acquired the lock"
      else:
        others++

    // We use the '--retain' flag when trying to acquire the lock.
    // If nobody ever took the lock, then we might need to wait for the
    // timeout here. Otherwise, the broker should send the current lock holder
    // immediately.
    exception := catch --unwind=(: it != DEADLINE_EXCEEDED_ERROR):
      with_timeout --ms=5_000:
        locked.get
    if exception == DEADLINE_EXCEEDED_ERROR and others == 0:
      // We assume that nobody has taken the lock so far.
      print "$(%08d Time.monotonic_us): Trying to initialize writer lock"
      client.publish device.topic_lock (ubjson.encode me) --qos=1 --retain

      exception = catch --unwind=(: it != DEADLINE_EXCEEDED_ERROR):
        with_timeout --ms=5_000:
          locked.get

    // We didn't get the lock.
    // TODO(florian): in theory we might just now get the lock. However, we
    // will not release it. This could lead to a bad state.
    if exception == DEADLINE_EXCEEDED_ERROR:
      print "$(%08d Time.monotonic_us): Timed out waiting for writer lock"
      return

    try:
      // We send config and revision changes with `--retain`.
      // As such we should get a packet as soon as we subscribe to the topics.

      client.subscribe device.topic_config:: | topic/string payload/ByteArray |
        if not config_channel.try_send (ubjson.decode payload):
          // TODO(kasper): Tell main task.
          throw "FATAL: Received too many configs"

      client.subscribe device.topic_revision:: | topic/string payload/ByteArray |
        if not revision_channel.try_send (ubjson.decode payload):
          // TODO(kasper): Tell main task.
          throw "FATAL: Received too many revision"

      config := null
      exception = catch
          --trace=(: it != DEADLINE_EXCEEDED_ERROR)
          --unwind=(: it != DEADLINE_EXCEEDED_ERROR):
        with_timeout --ms=5_000:
          config = config_channel.receive
      if exception == DEADLINE_EXCEEDED_ERROR:
        print "$(%08d Time.monotonic_us): Trying to initialize config"
        client.publish device.topic_config (ubjson.encode {"revision": 0}) --qos=1 --retain
        client.publish device.topic_revision (ubjson.encode 0) --qos=1 --retain

        exception = catch --trace --unwind=(: it != DEADLINE_EXCEEDED_ERROR):
          with_timeout --ms=5_000:
            config = config_channel.receive
        if exception == DEADLINE_EXCEEDED_ERROR:
          print "$(%08d Time.monotonic_us): Timed out waiting for config"
          return

      old_revision := revision_channel.receive
      if old_revision != config["revision"]:
        throw "FATAL: Revision mismatch"

      revision := old_revision + 1
      config["writer"] = me
      config["revision"] = revision
      config = block.call config client

      // TODO(kasper): Maybe validate the config?
      client.publish device.topic_config (ubjson.encode config) --qos=1 --retain
      if config_channel.receive["writer"] != me:
        throw "FATAL: Wrong writer in updated config"

      client.publish device.topic_revision (ubjson.encode revision) --qos=1 --retain
      if revision_channel.receive != revision:
        throw "FATAL: Wrong revision in updated config"

      print "Updated config to $config"

    finally:
      critical_do:
        print "$(%08d Time.monotonic_us): Releasing lock"
        client.publish device.topic_lock (ubjson.encode null) --retain

get_toit_sdk -> string:
  if os.env.contains "JAG_TOIT_REPO_PATH":
    repo := "$(os.env["JAG_TOIT_REPO_PATH"])/build/host/sdk"
    if file.is_directory "$repo/bin" and file.is_directory "$repo/tools":
      return repo
    print_on_stderr_ "JAG_TOIT_REPO_PATH doesn't point to a built Toit repo"
    exit 1
  if os.env.contains "HOME":
    jaguar := "$(os.env["HOME"])/.cache/jaguar/sdk"
    if file.is_directory "$jaguar/bin" and file.is_directory "$jaguar/tools":
      return jaguar
    print_on_stderr_ "\$HOME/.cache/jaguar/sdk doesn't contain a Toit SDK"
    exit 1
  print_on_stderr_ "Did not find JAG_TOIT_REPO_PATH or a Jaguar installation"
  exit 1
  unreachable

print_status device/DeviceMqtt:
  with_timeout --ms=5_000:
    with_mqtt: | client/mqtt.Client |
      status := monitor.Latch
      config := monitor.Latch
      client.subscribe device.topic_presence:: | topic/string payload/ByteArray |
        status.set payload.to_string
      client.subscribe device.topic_config:: | topic/string payload/ByteArray |
        config.set (ubjson.decode payload)
      print "Device: $device.name"
      print "  $status.get"
      print "  $config.get"

watch_presence:
  with_mqtt: | client/mqtt.Client |
    client.subscribe "toit/devices/presence/#":: | topic/string payload/ByteArray |
      device_name := (topic.split "/").last
      print "$(%08d Time.monotonic_us): $device_name: $payload.to_string"
    // Wait forever.
    (monitor.Latch).get<|MERGE_RESOLUTION|>--- conflicted
+++ resolved
@@ -6,13 +6,9 @@
 import monitor
 import mqtt
 import net
-<<<<<<< HEAD
 import uuid
 import crypto.sha256
-=======
-import uuid show Uuid
 import http
->>>>>>> 6c9ee86e
 
 import host.arguments
 import host.directory
@@ -53,26 +49,6 @@
   watch_presence_cmd := parser.add_command "watch-presence"
 
   parsed/arguments.Arguments := parser.parse args
-<<<<<<< HEAD
-  device ::= DeviceMqtt parsed["device"]
-
-  if parsed.command == "install":
-    update_config device: | config/Map client/mqtt.Client |
-      install_app parsed config client
-  else if parsed.command == "uninstall":
-    update_config device: | config/Map client/mqtt.Client |
-      uninstall_app parsed config
-  else if parsed.command == "update":
-    update_config device: | config/Map client/mqtt.Client |
-      update_firmware parsed config client
-  else if parsed.command == "set-max-offline":
-    update_config device: | config/Map client/mqtt.Client |
-      set_max_offline parsed config
-  else if parsed.command == "status":
-    print_status device
-  else if parsed.command == "watch-presence":
-    watch_presence
-=======
 
   if parsed["supabase"]:
     device ::= DevicePostgrest parsed["device"]
@@ -82,6 +58,9 @@
     else if parsed.command == "uninstall":
       update_postgrest_config device: | config/Map |
         uninstall_app parsed config
+    else if parsed.command == "update":
+      update_postgrest_config device: | config/Map client/http.Client |
+        update_firmware parsed config client
     else if parsed.command == "set-max-offline":
       update_postgrest_config device: | config/Map |
         set_max_offline parsed config
@@ -93,7 +72,6 @@
       print_on_stderr_
           parser.usage args
       exit 1
->>>>>>> 6c9ee86e
   else:
     device ::= DeviceMqtt parsed["device"]
     if parsed.command == "install":
@@ -102,6 +80,9 @@
     else if parsed.command == "uninstall":
       update_config device: | config/Map |
         uninstall_app parsed config
+    else if parsed.command == "update":
+      update_config device: | config/Map client/mqtt.Client |
+        update_firmware parsed config client
     else if parsed.command == "set-max-offline":
       update_config device: | config/Map |
         set_max_offline parsed config
@@ -153,17 +134,12 @@
     pipe.run_program ["$sdk/tools/snapshot_to_image", "-m32", "--binary", "-o", image32, snapshot_path]
     pipe.run_program ["$sdk/tools/snapshot_to_image", "-m64", "--binary", "-o", image64, snapshot_path]
 
-<<<<<<< HEAD
-    client.publish "toit/apps/$id/image32" (file.read_content image32) --qos=1 --retain
-    client.publish "toit/apps/$id/image64" (file.read_content image64) --qos=1 --retain
-=======
     if client is mqtt.Client:
-      client.publish "toit/apps/$uuid/image32" (file.read_content image32) --qos=1 --retain
-      client.publish "toit/apps/$uuid/image64" (file.read_content image64) --qos=1 --retain
+      client.publish "toit/apps/$id/image32" (file.read_content image32) --qos=1 --retain
+      client.publish "toit/apps/$id/image64" (file.read_content image64) --qos=1 --retain
     else:
-      upload_supabase client "images/$uuid.32" (file.read_content image32)
-      upload_supabase client "images/$uuid.64" (file.read_content image64)
->>>>>>> 6c9ee86e
+      upload_supabase client "images/$id.32" (file.read_content image32)
+      upload_supabase client "images/$id.64" (file.read_content image64)
   finally:
     catch: file.delete image32
     catch: file.delete image64
@@ -194,7 +170,7 @@
   apps.remove app
   return config
 
-update_firmware args/arguments.Arguments config/Map client/mqtt.Client -> Map:
+update_firmware args/arguments.Arguments config/Map client -> Map:
   FIRMWARE_PART_SIZE ::= 64 * 1024
 
   firmware_path := args.rest[0]
@@ -203,18 +179,21 @@
   sha.add firmware_bin
   id/string := "$(uuid.Uuid sha.get[0..uuid.SIZE])"
 
-  cursor := 0
-  parts := []
-  while cursor < firmware_bin.size:
-    end := min firmware_bin.size (cursor + FIRMWARE_PART_SIZE)
-    parts.add cursor
-    client.publish "toit/firmware/$id/$cursor" firmware_bin[cursor..end] --qos=1 --retain
-    cursor = end
-  firmware_info ::= ubjson.encode {
-      "size": firmware_bin.size,
-      "parts": parts,
-  }
-  client.publish "toit/firmware/$id" firmware_info --qos=1 --retain
+  if client is mqtt.Client:
+    cursor := 0
+    parts := []
+    while cursor < firmware_bin.size:
+      end := min firmware_bin.size (cursor + FIRMWARE_PART_SIZE)
+      parts.add cursor
+      client.publish "toit/firmware/$id/$cursor" firmware_bin[cursor..end] --qos=1 --retain
+      cursor = end
+    firmware_info ::= ubjson.encode {
+        "size": firmware_bin.size,
+        "parts": parts,
+    }
+    client.publish "toit/firmware/$id" firmware_info --qos=1 --retain
+  else:
+    unreachable
   config["firmware"] = id
   return config
 
