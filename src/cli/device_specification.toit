--- conflicted
+++ resolved
@@ -374,17 +374,6 @@
   type -> string:
     return "path"
 
-<<<<<<< HEAD
-  to_json -> Map:
-    result := { "entrypoint": entrypoint }
-    if git_url: result["git"] = git_url
-    if git_ref: result["branch"] = git_ref
-    if arguments: result["arguments"] = arguments
-    if is_background: result["background"] = true
-    return result
-
-=======
->>>>>>> 2331ae3e
 class ContainerSnapshot extends ContainerBase:
   snapshot_path/string
 
