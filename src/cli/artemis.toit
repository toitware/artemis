// Copyright (C) 2022 Toitware ApS. All rights reserved.

import ar
import crypto.sha256
import host.file
import bytes
import log
import net
import writer
import uuid

import encoding.base64
import encoding.ubjson
import encoding.json

import .cache as cache
import .cache show service_image_cache_key application_image_cache_key
import .config
import .device
import .pod
import .pod_specification

import .utils
import .utils.patch_build show build_diff_patch build_trivial_patch
import ..shared.utils.patch show Patcher PatchObserver

import .artemis_servers.artemis_server
import .brokers.broker
import .firmware
import .program
import .sdk
import .ui
import .server_config

/**
Manages devices that have an Artemis service running on them.
*/
class Artemis:
  broker_/BrokerCli? := null
  artemis_server_/ArtemisServerCli? := null
  network_/net.Interface? := null

  config_/Config
  cache_/cache.Cache
  ui_/Ui
  broker_config_/ServerConfig
  artemis_config_/ServerConfig
  tmp_directory/string

  constructor --config/Config --cache/cache.Cache --ui/Ui
      --.tmp_directory
      --broker_config/ServerConfig
      --artemis_config/ServerConfig:
    config_ = config
    cache_ = cache
    ui_ = ui
    broker_config_ = broker_config
    artemis_config_ = artemis_config

  /**
  Closes the manager.

  If the manager opened any connections, closes them as well.
  */
  close:
    if broker_: broker_.close
    if artemis_server_: artemis_server_.close
    if network_: network_.close
    broker_ = null
    artemis_server_ = null
    network_ = null

  /** Opens the network. */
  connect_network_:
    if network_: return
    network_ = net.open

  /**
  Returns a connected broker, using the $broker_config_ to connect.

  If $authenticated is true (the default), calls $BrokerCli.ensure_authenticated.
  */
  connected_broker --authenticated/bool=true -> BrokerCli:
    if not broker_:
      broker_ = BrokerCli broker_config_ config_
    if authenticated:
      broker_.ensure_authenticated: | error_message |
        ui_.abort "$error_message (broker)."
    return broker_

  /**
  Returns a connected broker, using the $artemis_config_ to connect.

  If $authenticated is true (the default), calls $ArtemisServerCli.ensure_authenticated.
  */
  connected_artemis_server --authenticated/bool=true -> ArtemisServerCli:
    if not artemis_server_:
      connect_network_
      artemis_server_ = ArtemisServerCli network_ artemis_config_ config_
    if authenticated:
      artemis_server_.ensure_authenticated: | error_message |
        ui_.abort "$error_message (artemis)."
    return artemis_server_

  /**
  Checks whether the given $sdk version and $service version is supported by
    the Artemis server.
  */
  check_is_supported_version_ --organization_id/uuid.Uuid --sdk/string?=null --service/string?=null:
    server := connected_artemis_server
    versions := server.list_sdk_service_versions
        --organization_id=organization_id
        --sdk_version=sdk
        --service_version=service
    if versions.is_empty:
      ui_.abort "Unsupported Artemis/SDK versions ($service/$sdk)."

  /**
  Provisions a device.

  Contacts the Artemis server and creates a new device entry with the
    given $device_id (used as "alias" on the server side) in the
    organization with the given $organization_id.

  Writes the identity file to $out_path.
  */
  provision --device_id/uuid.Uuid? --out_path/string --organization_id/uuid.Uuid:
    server := connected_artemis_server
    // Get the broker just after the server, in case it needs to authenticate.
    // We prefer to get an error message before we created a device on the
    // Artemis server.
    broker := connected_broker

    device := server.create_device_in_organization
        --device_id=device_id
        --organization_id=organization_id
    assert: device.id == device_id
    hardware_id := device.hardware_id

    // Insert an initial event mostly for testing purposes.
    server.notify_created --hardware_id=hardware_id

    identity := {
      "device_id": "$device_id",
      "organization_id": "$organization_id",
      "hardware_id": "$hardware_id",
    }
    state := {
      "identity": identity,
    }
    broker.notify_created --device_id=device_id --state=state

    write_identity_file
        --out_path=out_path
        --device_id=device_id
        --organization_id=organization_id
        --hardware_id=hardware_id

  /**
  Writes an identity file.

  This file is used to build a device image and needs to be given to
    $compute_device_specific_data.
  */
  write_identity_file -> none
      --out_path/string
      --device_id/uuid.Uuid
      --organization_id/uuid.Uuid
      --hardware_id/uuid.Uuid:
    // A map from id to DER certificates.
    der_certificates := {:}

    broker_json := server_config_to_service_json broker_config_ der_certificates
    artemis_json := server_config_to_service_json artemis_config_ der_certificates

    identity ::= {
      "artemis.device": {
        "device_id"       : "$device_id",
        "organization_id" : "$organization_id",
        "hardware_id"     : "$hardware_id",
      },
      "artemis.broker": artemis_json,
      "broker": broker_json,
    }

    // Add the necessary certificates to the identity.
    der_certificates.do: | name/string content/ByteArray |
      // The 'server_config_to_service_json' function puts the certificates
      // into their own namespace.
      assert: name.starts_with "certificate-"
      identity[name] = content

    write_base64_ubjson_to_file out_path identity

  /**
  Customizes a generic Toit envelope with the given $specification.
    Also installs the Artemis service.

  The image is ready to be flashed together with the identity file.
  */
  customize_envelope
      --organization_id/uuid.Uuid
      --specification/PodSpecification
      --output_path/string:
    service_version := specification.artemis_version
    sdk_version := specification.sdk_version

    checked := false
    // We try to check the sdk and service versions as soon as possible to
    // avoid downloading expensive assets.
    check_sdk_service_version := :
      if not checked and sdk_version:
        check_is_supported_version_ --sdk=sdk_version --service=service_version
        checked = true

<<<<<<< HEAD
    check_sdk_service_version.call
=======
    check_is_supported_version_
        --organization_id=organization_id
        --sdk=sdk_version
        --service=service_version
>>>>>>> a27238da

    envelope_path := get_envelope
        --specification=specification
        --cache=cache_

<<<<<<< HEAD
    // Extract the sdk version from the envelope.
    envelope := file.read_content envelope_path
    envelope_sdk_version := Sdk.get_sdk_version_from --envelope=envelope
    if sdk_version:
      if sdk_version != envelope_sdk_version:
        ui_.abort "The envelope uses SDK version '$envelope_sdk_version', but '$sdk_version' was requested."
    else:
      sdk_version = envelope_sdk_version
      check_sdk_service_version.call

    sdk := get_sdk sdk_version --cache=cache_
=======
    if not envelope_path:
      check_is_supported_version_
          --organization_id=organization_id
          --sdk=sdk_version
          --service=service_version
      envelope_path = get_envelope
          sdk_version
          --chip=specification.chip
          --cache=cache_
>>>>>>> a27238da

    copy_file --source=envelope_path --target=output_path

    device_config := {
      "sdk-version": sdk_version,
    }

    // Add the max-offline setting if is non-zero. The device service
    // handles the absence of the max-offline setting differently, so
    // we cannot just add zero seconds to the config. This matches what
    // we do in $config_set_max_offline.
    max_offline_seconds := specification.max_offline_seconds
    if max_offline_seconds > 0: device_config["max-offline"] = max_offline_seconds

    if specification.connections.is_empty:
      ui_.abort "No network connections configured."
    connections := specification.connections.map: | connection/ConnectionInfo |
      connection.to_json
    device_config["connections"] = connections

    // Create the assets for the Artemis service.
    // TODO(florian): share this code with the identity creation code.
    der_certificates := {:}
    broker_json := server_config_to_service_json broker_config_ der_certificates
    artemis_json := server_config_to_service_json artemis_config_ der_certificates

    with_tmp_directory: | tmp_dir |
      // Store the containers in the envelope.
      specification.containers.do: | name/string container/Container |
        snapshot_path := "$tmp_dir/$(name).snapshot"
        container.build_snapshot
            --relative_to=specification.relative_to
            --sdk=sdk
            --output_path=snapshot_path
            --cache=cache_
            --ui=ui_

        // Build the assets from the defines (if any).
        assets_path/string? := null
        if container.defines:
          assets_path = "$tmp_dir/$(name).assets"
          assets := {
            "artemis.defines": {
              "format": "tison",
              "json": container.defines
            }
          }
          sdk.assets_create --output_path=assets_path assets

        sdk.firmware_add_container name
            --envelope=output_path
            --assets=assets_path
            --program_path=snapshot_path
            --trigger="none"

        // TODO(kasper): Avoid computing the image id here. We should
        // be able to get it from the firmware tool.
        sha := sha256.Sha256
        snapshot_uuid_string := extract_id_from_snapshot snapshot_path
        sha.add (uuid.parse snapshot_uuid_string).to_byte_array
        if assets_path:
          sha.add (file.read_content assets_path)
        id := uuid.Uuid sha.get[..uuid.SIZE]

        triggers := container.triggers
        if not container.is_critical and not triggers:
          // Non-critical containers default to having a boot trigger.
          triggers = [BootTrigger]
        apps := device_config.get "apps" --init=:{:}
        apps[name] = build_container_description_
            --id=id
            --arguments=container.arguments
            --background=container.is_background
            --critical=container.is_critical
            --runlevel=container.runlevel
            --triggers=triggers
        ui_.info "Added container '$name' to envelope."

      artemis_assets := {
        // TODO(florian): share the keys of the assets with the Artemis service.
        "broker": {
          "format": "tison",
          "json": broker_json,
        },
        "artemis.broker": {
          "format": "tison",
          "json": artemis_json,
        },
      }
      der_certificates.do: | name/string value/ByteArray |
        // The 'server_config_to_service_json' function puts the certificates
        // into their own namespace.
        assert: name.starts_with "certificate-"
        artemis_assets[name] = {
          "format": "binary",
          "blob": value,
        }

      artemis_assets["device-config"] = {
        "format": "ubjson",
        "json": device_config,
      }

      artemis_assets_path := "$tmp_dir/artemis.assets"
      sdk.assets_create --output_path=artemis_assets_path artemis_assets

      // Get the prebuilt Artemis service.
      artemis_service_image_path := get_service_image_path_
          --organization_id=organization_id
          --word_size=32  // TODO(florian): we should get the bits from the envelope.
          --sdk=sdk_version
          --service=service_version

      sdk.firmware_add_container "artemis"
          --envelope=output_path
          --assets=artemis_assets_path
          --program_path=artemis_service_image_path
          --trigger="boot"
          --critical

    // For convenience save all snapshots in the user's cache.
    cache_snapshots --envelope_path=output_path --cache=cache_

  /**
  Builds a container description as needed for a "container" entry in the device state.
  */
  build_container_description_ -> Map
      --id/uuid.Uuid
      --arguments/List?
      --background/bool?
      --critical/bool?
      --runlevel/int?
      --triggers/List?:
    result := {
      "id": id.stringify,
    }
    if arguments and not arguments.is_empty:
      result["arguments"] = arguments
    if background:
      result["background"] = 1
    if critical:
      result["critical"] = 1
    if runlevel:
      result["runlevel"] = runlevel
    if triggers and not triggers.is_empty:
      trigger_map := {:}
      triggers.do: | trigger/Trigger |
        assert: not trigger_map.contains trigger.type
        trigger_map[trigger.type] = trigger.json_value
      result["triggers"] = trigger_map
    return result

  /**
  Uploads the given $pod to the server under the given $organization_id.

  Uploads the trivial patches and the pod itself.

  Once uploaded, the pod can be used for diff-based updates, or simply as direct
    downloads for updates.
  */
  upload --pod/Pod --organization_id/uuid.Uuid:
    firmware_content := FirmwareContent.from_envelope pod.envelope_path --cache=cache_
    firmware_content.trivial_patches.do:
      upload_patch it --organization_id=organization_id

  /**
  Uploads the given $patch to the server under the given $organization_id.
  */
  upload_patch patch/FirmwarePatch --organization_id/uuid.Uuid:
    diff_and_upload_ patch --organization_id=organization_id

  /**
  Makes sure the trivial patches for the given $firmware are uploaded for
    the given $organization_id.

  All missing patches are taken from the $trivial_patches map. If a patch
    is not found in the map, it is ignored, and assumed to be already uploaded.
  */
  ensure_patches_are_uploaded -> none
      firmware/Firmware
      trivial_patches/Map
      --organization_id/uuid.Uuid:
    firmware.content.parts.do: | part/FirmwarePart |
      if part is not FirmwarePartPatch: continue.do
      trivial_patch_id := id_ --to=(part as FirmwarePartPatch).hash
      trivial_patch := trivial_patches.get trivial_patch_id
      if trivial_patch:
        upload_patch trivial_patch --organization_id=organization_id

  /**
  Extracts the trivial patches from the given $firmware_content.

  Returns a mapping from patch-id (as used when diffing to the part) and
    the patch itself.
  */
  extract_trivial_patches firmware_content/FirmwareContent -> Map:
    result := {:}
    firmware_content.trivial_patches.do: | patch/FirmwarePatch |
      patch_id := id_ --to=patch.to_
      result[patch_id] = patch
    return result

  /**
  Updates the device $device_id with the given $specification.

  If the device has no known current state, then uses the $base_firmwares
    (a list of $FirmwareContent) for diff-based patches. If the list
    is empty, the device must upgrade using trivial patches.
  */
  update
      --organization_id/uuid.Uuid
      --device_id/uuid.Uuid
      --specification/PodSpecification
      --base_firmwares/List=[]:
    pod := Pod.from_specification
        --organization_id=organization_id
        --specification=specification
        --artemis=this
    update
        --device_id=device_id
        --pod=pod
        --base_firmwares=base_firmwares

  /**
  Variant of $(update --organization_id --device_id --specification).

  Takes the new firmware from the given $pod.
  */
  update --device_id/uuid.Uuid --pod/Pod --base_firmwares/List=[]:
    update_goal --device_id=device_id: | device/DeviceDetailed |
      upload --pod=pod --organization_id=device.organization_id

      known_encoded_firmwares := {}
      [
        device.goal,
        device.reported_state_firmware,
        device.reported_state_current,
        device.reported_state_goal,
      ].do: | state/Map? |
        // The device might be running this firmware.
        if state: known_encoded_firmwares.add state["firmware"]

      upgrade_from := []
      if known_encoded_firmwares.is_empty:
        if base_firmwares.is_empty:
          ui_.warning "No old firmware found for device '$device_id'."
        else:
          upgrade_from = base_firmwares
      else:
        known_encoded_firmwares.do: | encoded/string |
          old_firmware := Firmware.encoded encoded
          old_device_map := old_firmware.device_specific "artemis.device"
          old_device_id := uuid.parse old_device_map["device_id"]
          if device_id != old_device_id:
            ui_.abort "The device id of the firmware image ($old_device_id) does not match the given device id ($device_id)."
          upgrade_from.add old_firmware.content

      compute_updated_goal
          --device=device
          --upgrade_from=upgrade_from
          --pod=pod

  /**
  Computes the goal for the given $device, upgrading from the $upgrade_from
    firmware content entries to the firmware image given by the $pod.

  Uploads the patches to the broker in the same organization as the $device.

  The returned goal state will instruct the device to download the firmware image
    and install it.
  */
  compute_updated_goal --device/Device --upgrade_from/List --pod/Pod -> Map:
    // Compute the patches and upload them.
    ui_.info "Computing and uploading patches."
    upgrade_to := Firmware --pod=pod --device=device --cache=cache_
    upgrade_from.do: | old_firmware_content/FirmwareContent |
      patches := upgrade_to.content.patches old_firmware_content
      patches.do: diff_and_upload_ it --organization_id=device.organization_id

    // Build the updated goal and return it.
    sdk := get_sdk pod.sdk_version --cache=cache_
    goal := (pod.device_config --sdk=sdk).copy
    goal["firmware"] = upgrade_to.encoded
    return goal

  /**
  Computes the device-specific data of the given envelope.

  Combines the $pod and identity ($identity_path) into a single firmware image
    and computes the configuration which depends on the checksums of the
    individual parts.

  In this context the configuration consists of the checksums of the individual
    parts of the firmware image, combined with the configuration that was
    stored in the envelope.
  */
  compute_device_specific_data --pod/Pod --identity_path/string -> ByteArray:
    return compute_device_specific_data
        --pod=pod
        --identity_path=identity_path
        --cache=cache_
        --ui=ui_

  /**
  Variant of $(compute_device_specific_data --pod --identity_path).
  */
  static compute_device_specific_data -> ByteArray
      --pod/Pod
      --identity_path/string
      --cache/cache.Cache
      --ui/Ui:
    // Use the SDK from the pod.
    sdk := get_sdk pod.sdk_version --cache=cache

    // Extract the device ID from the identity file.
    // TODO(florian): abstract the identity management.
    identity_raw := file.read_content identity_path

    identity := ubjson.decode (base64.decode identity_raw)

    // Since we already have the identity content, check that the artemis server
    // is the same.
    // This is primarily a sanity check, and we might remove the broker from the
    // identity file in the future. Since users are not supposed to be able to
    // change the Artemis server, there wouldn't be much left of the check.
    // TODO(florian): remove this check?
    with_tmp_directory: | tmp/string |
      artemis_assets_path := "$tmp/artemis.assets"
      sdk.run_firmware_tool [
        "-e", pod.envelope_path,
        "container", "extract",
        "-o", artemis_assets_path,
        "--part", "assets",
        "artemis"
      ]

      if not is_same_broker "broker" identity tmp artemis_assets_path sdk:
        ui.warning "The identity file and the Artemis assets in the envelope don't use the same broker"
      if not is_same_broker "artemis.broker" identity tmp artemis_assets_path sdk:
        ui.warning "The identity file and the Artemis assets in the envelope don't use the same Artemis server"

    device_map := identity["artemis.device"]
    device := Device
        --hardware_id=uuid.parse device_map["hardware_id"]
        --id=uuid.parse device_map["device_id"]
        --organization_id=uuid.parse device_map["organization_id"]

    // We don't really need the full firmware and just the device-specific data,
    // but by cooking the firmware we get the checksums correct.
    firmware := Firmware --pod=pod --device=device --cache=cache

    return firmware.device_specific_data

  /**
  Gets the Artemis service image for the given $sdk and $service versions.

  Returns a path to the cached image.
  */
  get_service_image_path_ -> string
      --organization_id/uuid.Uuid
      --sdk/string
      --service/string
      --word_size/int:
    if word_size != 32 and word_size != 64: throw "INVALID_ARGUMENT"
    service_key := service_image_cache_key
        --service_version=service
        --sdk_version=sdk
        --artemis_config=artemis_config_
    return cache_.get_file_path service_key: | store/cache.FileStore |
      server := connected_artemis_server --no-authenticated
      entry := server.list_sdk_service_versions
          --organization_id=organization_id
          --sdk_version=sdk
          --service_version=service
      if entry.is_empty:
        ui_.abort "Unsupported Artemis/SDK versions."
      image_name := entry.first["image"]
      service_image_bytes := server.download_service_image image_name
      ar_reader := ar.ArReader.from_bytes service_image_bytes
      ar_file := ar_reader.find "service-$(word_size).img"
      store.save ar_file.content

  /**
  Updates the goal state of the device with the given $device_id.

  See $BrokerCli.update_goal.
  */
  update_goal --device_id/uuid.Uuid [block]:
    connected_broker.update_goal --device_id=device_id block

  container_install -> none
      --device_id/uuid.Uuid
      --app_name/string
      --application_path/string
      --arguments/List?
      --background/bool
      --critical/bool
      --triggers/List?:
    update_goal --device_id=device_id: | device/DeviceDetailed |
      current_state := device.reported_state_current or device.reported_state_firmware
      if not current_state:
        ui_.abort "Unknown device state."
      firmware := Firmware.encoded current_state["firmware"]
      sdk_version := firmware.sdk_version
      sdk := get_sdk sdk_version --cache=cache_
      program := CompiledProgram.application application_path --sdk=sdk
      id := program.id

      cache_id := application_image_cache_key id --broker_config=broker_config_
      cache_.get_directory_path cache_id: | store/cache.DirectoryStore |
        store.with_tmp_directory: | tmp_dir |
          // TODO(florian): do we want to rely on the cache, or should we
          // do a check to see if the files are really uploaded?
          connected_broker.upload_image program.image32
              --app_id=id
              --organization_id=device.organization_id
              --word_size=32
          file.write_content program.image32 --path="$tmp_dir/image32.bin"
          connected_broker.upload_image program.image64
              --organization_id=device.organization_id
              --app_id=id
              --word_size=64
          file.write_content program.image64 --path="$tmp_dir/image64.bin"
          store.move tmp_dir

      if not device.goal and not device.reported_state_firmware:
        throw "No known firmware information for device."
      new_goal := device.goal or device.reported_state_firmware
      ui_.info "Installing container '$app_name'."
      apps := new_goal.get "apps" --if_absent=: {:}
      apps[app_name] = build_container_description_
          --id=id
          --arguments=arguments
          --background=background
          --critical=critical
          --runlevel=null  // TODO(florian): should we allow to set the runlevel?
          --triggers=triggers
      new_goal["apps"] = apps
      new_goal

  container_uninstall --device_id/uuid.Uuid --app_name/string --force/bool:
    update_goal --device_id=device_id: | device/DeviceDetailed |
      if not device.goal and not device.reported_state_firmware:
        throw "No known firmware information for device."
      new_goal := device.goal or device.reported_state_firmware
      connections/List := new_goal.get "connections" --if_absent=: []
      is_required := false
      connections.do:
        required := it.get "requires" --if_absent=: []
        if required.contains app_name:
          is_required = true
      if is_required and not force:
        ui_.abort "Container '$app_name' is required by a connection."
      apps := new_goal.get "apps"
      if apps:
        if not apps.contains app_name and not force:
          ui_.abort "Container '$app_name' is not installed."
        else:
          ui_.info "Uninstalling container '$app_name'."
          apps.remove app_name
      new_goal

  config_set_max_offline --device_id/uuid.Uuid --max_offline_seconds/int:
    update_goal --device_id=device_id: | device/DeviceDetailed |
      if not device.goal and not device.reported_state_firmware:
        throw "No known firmware information for device."
      new_goal := device.goal or device.reported_state_firmware
      ui_.info "Setting max-offline to $(Duration --s=max_offline_seconds)."
      if max_offline_seconds > 0:
        new_goal["max-offline"] = max_offline_seconds
      else:
        new_goal.remove "max-offline"
      new_goal

  /**
  Computes patches and uploads them to the broker.
  */
  diff_and_upload_ patch/FirmwarePatch --organization_id/uuid.Uuid -> none:
    trivial_id := id_ --to=patch.to_
    cache_key := "$connected_broker.id/$organization_id/patches/$trivial_id"

    // Unless it is already cached, always create/upload the trivial one.
    cache_.get cache_key: | store/cache.FileStore |
      trivial := build_trivial_patch patch.bits_
      connected_broker.upload_firmware trivial
          --organization_id=organization_id
          --firmware_id=trivial_id
      store.save_via_writer: | writer/writer.Writer |
        trivial.do: writer.write it

    if not patch.from_: return

    // Attempt to fetch the old trivial patch and use it to construct
    // the old bits so we can compute a diff from them.
    old_id := id_ --to=patch.from_
    cache_key = "$connected_broker.id/$organization_id/patches/$old_id"
    trivial_old := cache_.get cache_key: | store/cache.FileStore |
      downloaded := null
      catch: downloaded = connected_broker.download_firmware
          --organization_id=organization_id
          --id=old_id
      if not downloaded: return
      store.with_tmp_directory: | tmp_dir |
        file.write_content downloaded --path="$tmp_dir/patch"
        // TODO(florian): we don't have the chunk-size when downloading from the broker.
        store.move "$tmp_dir/patch"

    bitstream := bytes.Reader trivial_old
    patcher := Patcher bitstream null
    patch_writer := PatchWriter
    if not patcher.patch patch_writer: return
    // Build the old bits and check that we get the correct hash.
    old := patch_writer.buffer.bytes
    if old.size < patch_writer.size: old += ByteArray (patch_writer.size - old.size)
    sha := sha256.Sha256
    sha.add old
    if patch.from_ != sha.get: return

    diff_id := id_ --from=patch.from_ --to=patch.to_
    cache_key = "$connected_broker.id/$organization_id/patches/$diff_id"
    cache_.get cache_key: | store/cache.FileStore |
      // Build the diff and verify that we can apply it and get the
      // correct hash out before uploading it.
      diff := build_diff_patch old patch.bits_
      if patch.to_ != (compute_applied_hash_ diff old): return
      diff_size_bytes := diff.reduce --initial=0: | size chunk | size + chunk.size
      diff_size := diff_size_bytes > 4096
          ? "$((diff_size_bytes + 1023) / 1024) KB"
          : "$diff_size_bytes B"
      ui_.info "Uploading patch $(base64.encode patch.to_ --url_mode) ($diff_size)."
      connected_broker.upload_firmware diff
          --organization_id=organization_id
          --firmware_id=diff_id
      store.save_via_writer: | writer/writer.Writer |
        diff.do: writer.write it

  static id_ --from/ByteArray?=null --to/ByteArray -> string:
    folder := base64.encode to --url_mode
    entry := from ? (base64.encode from --url_mode) : "none"
    return "$folder/$entry"

  static compute_applied_hash_ diff/List old/ByteArray -> ByteArray?:
    combined := diff.reduce --initial=#[]: | acc chunk | acc + chunk
    bitstream := bytes.Reader combined
    patcher := Patcher bitstream old
    writer := PatchWriter
    if not patcher.patch writer: return null
    sha := sha256.Sha256
    sha.add writer.buffer.bytes
    return sha.get

is_same_broker broker/string identity/Map tmp/string assets_path/string sdk/Sdk -> bool:
  broker_path := "$tmp/broker.json"
  sdk.run_assets_tool [
    "-e", assets_path,
    "get", "--format=tison",
    "-o", broker_path,
    "broker"
  ]
  // TODO(kasper): This is pretty crappy.
  x := ((json.stringify identity["broker"]) + "\n").to_byte_array
  y := (file.read_content broker_path)
  return x == y<|MERGE_RESOLUTION|>--- conflicted
+++ resolved
@@ -210,23 +210,18 @@
     // avoid downloading expensive assets.
     check_sdk_service_version := :
       if not checked and sdk_version:
-        check_is_supported_version_ --sdk=sdk_version --service=service_version
+        check_is_supported_version_
+            --organization-id=organization-id
+            --sdk=sdk_version
+            --service=service_version
         checked = true
 
-<<<<<<< HEAD
     check_sdk_service_version.call
-=======
-    check_is_supported_version_
-        --organization_id=organization_id
-        --sdk=sdk_version
-        --service=service_version
->>>>>>> a27238da
 
     envelope_path := get_envelope
         --specification=specification
         --cache=cache_
 
-<<<<<<< HEAD
     // Extract the sdk version from the envelope.
     envelope := file.read_content envelope_path
     envelope_sdk_version := Sdk.get_sdk_version_from --envelope=envelope
@@ -238,17 +233,6 @@
       check_sdk_service_version.call
 
     sdk := get_sdk sdk_version --cache=cache_
-=======
-    if not envelope_path:
-      check_is_supported_version_
-          --organization_id=organization_id
-          --sdk=sdk_version
-          --service=service_version
-      envelope_path = get_envelope
-          sdk_version
-          --chip=specification.chip
-          --cache=cache_
->>>>>>> a27238da
 
     copy_file --source=envelope_path --target=output_path
 
