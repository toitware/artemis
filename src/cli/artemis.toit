// Copyright (C) 2022 Toitware ApS. All rights reserved.

import ar
import crypto.sha256
import host.file
import bytes
import log
import net
import writer
import uuid

import encoding.base64
import encoding.ubjson
import encoding.json

import .cache as cache
import .cache show service_image_cache_key
import .config
import .device_specification

import .utils
import .utils.patch_build show build_diff_patch build_trivial_patch
import ..shared.utils.patch show Patcher PatchObserver

import .artemis_servers.artemis_server
import .brokers.broker
import .firmware
import .program
import .sdk
import .ui
import .server_config

/**
Manages devices that have an Artemis service running on them.
*/
class Artemis:
  broker_/BrokerCli? := null
  artemis_server_/ArtemisServerCli? := null
  network_/net.Interface? := null

  config_/Config
  cache_/cache.Cache
  ui_/Ui
  broker_config_/ServerConfig
  artemis_config_/ServerConfig

  constructor --config/Config --cache/cache.Cache --ui/Ui
      --broker_config/ServerConfig
      --artemis_config/ServerConfig:
    config_ = config
    cache_ = cache
    ui_ = ui
    broker_config_ = broker_config
    artemis_config_ = artemis_config

  /**
  Closes the manager.

  If the manager opened any connections, closes them as well.
  */
  close:
    if broker_: broker_.close
    if artemis_server_: artemis_server_.close
    if network_: network_.close
    broker_ = null
    artemis_server_ = null
    network_ = null

  /** Opens the network. */
  connect_network_:
    if network_: return
    network_ = net.open

  /**
  Returns a connected broker, using the $broker_config_ to connect.

  If $authenticated is true (the default), calls $BrokerCli.ensure_authenticated.
  */
  connected_broker_ --authenticated/bool=true -> BrokerCli:
    if not broker_:
      broker_ = BrokerCli broker_config_ config_
    if authenticated:
      broker_.ensure_authenticated:
        ui_.error "Not logged into broker"
        ui_.abort
    return broker_

  /**
  Returns a connected broker, using the $artemis_config_ to connect.

  If $authenticated is true (the default), calls $ArtemisServerCli.ensure_authenticated.
  */
  connected_artemis_server_ --authenticated/bool=true -> ArtemisServerCli:
    if not artemis_server_:
      connect_network_
      artemis_server_ = ArtemisServerCli network_ artemis_config_ config_
    if authenticated:
      artemis_server_.ensure_authenticated:
        ui_.error "Not logged into Artemis server"
        ui_.abort
    return artemis_server_

  /**
  Checks whether the given $sdk version and $service version is supported by
    the Artemis server.
  */
  check_is_supported_version_ --sdk/string?=null --service/string?=null:
    server := connected_artemis_server_
    versions := server.list_sdk_service_versions
        --sdk_version=sdk
        --service_version=service
    if versions.is_empty:
      ui_.error "Unsupported Artemis/SDK versions."
      ui_.abort

  /**
  Provisions a device.

  Contacts the Artemis server and creates a new device entry with the
    given $device_id (used as "alias" on the server side) in the
    organization with the given $organization_id.

  Writes the identity file to $out_path.
  */
  provision --device_id/string --out_path/string --organization_id/string:
    server := connected_artemis_server_
    // Get the broker just after the server, in case it needs to authenticate.
    // We prefer to get an error message before we created a device on the
    // Artemis server.
    broker := connected_broker_

    device := server.create_device_in_organization
        --device_id=device_id
        --organization_id=organization_id
    assert: device.id == device_id
    hardware_id := device.hardware_id

    // Insert an initial event mostly for testing purposes.
    server.notify_created --hardware_id=hardware_id

    identity := {
      "device_id": device_id,
      "organization_id": organization_id,
      "hardware_id": hardware_id,
    }
    state := {
      "identity": identity,
    }
    broker.notify_created --device_id=device_id --state=state

    write_identity_file
        --out_path=out_path
        --device_id=device_id
        --organization_id=organization_id
        --hardware_id=hardware_id

  /**
  Writes an identity file.

  This file is used to build a device image and needs to be given to
    $compute_device_specific_data.
  */
  write_identity_file -> none
      --out_path/string
      --device_id/string
      --organization_id/string
      --hardware_id/string:
    // A map from id to DER certificates.
    der_certificates := {:}

    broker_json := server_config_to_service_json broker_config_ der_certificates
    artemis_json := server_config_to_service_json artemis_config_ der_certificates

    identity ::= {
      "artemis.device": {
        "device_id"       : device_id,
        "organization_id" : organization_id,
        "hardware_id"     : hardware_id,
      },
      "artemis.broker": artemis_json,
      "broker": broker_json,
    }

    // Add the necessary certificates to the identity.
    der_certificates.do: | name/string content/ByteArray |
      // The 'server_config_to_service_json' function puts the certificates
      // into their own namespace.
      assert: name.starts_with "certificate-"
      identity[name] = content

    write_base64_ubjson_to_file out_path identity

  /**
  Customizes a generic Toit envelope with the given $device_specification.
    Also installs the Artemis service.

  The image is ready to be flashed together with the identity file.
  */
  customize_envelope
      --device_specification/DeviceSpecification
      --output_path/string:
    sdk_version := device_specification.sdk_version
    service_version := device_specification.artemis_version
    check_is_supported_version_ --sdk=sdk_version --service=service_version

    sdk := get_sdk sdk_version --cache=cache_
    cached_envelope_path := get_envelope sdk_version --cache=cache_

    copy_file --source=cached_envelope_path --target=output_path

    device_config := {
      "max-offline": device_specification.max_offline_seconds,
      "sdk-version": sdk_version,
    }

    wifi_connection/Map? := null

    connections := device_specification.connections
    connections.do: | connection/ConnectionInfo |
      if connection.type == "wifi":
        wifi := connection as WifiConnectionInfo
        wifi_connection = {
          "ssid": wifi.ssid,
          "password": wifi.password or "",
        }
        // TODO(florian): should device configurations be stored in
        // the Artemis asset?
        device_config["wifi"] = wifi_connection
      else:
        ui_.error "Unsupported connection type: $connection.type"
        ui_.abort

    if not wifi_connection:
      ui_.error "No WiFi connection configured."
      ui_.abort

    // Create the assets for the Artemis service.
    // TODO(florian): share this code with the identity creation code.
    der_certificates := {:}
    broker_json := server_config_to_service_json broker_config_ der_certificates
    artemis_json := server_config_to_service_json artemis_config_ der_certificates

    with_tmp_directory: | tmp_dir |
      // Store the containers in the envelope.
      device_specification.containers.do: | name/string container/Container |
        snapshot_path := "$tmp_dir/$(name).snapshot"
        build_snapshot_ container --sdk=sdk --output_path=snapshot_path
        // TODO(florian): add support for assets.
        sdk.firmware_add_container name
            --envelope=output_path
            --program_path=snapshot_path
        apps := device_config.get "apps" --init=:{:}
        apps[name] = extract_id_from_snapshot snapshot_path
        ui_.info "Added container '$name' to envelope."

      artemis_assets := {
        // TODO(florian): share the keys of the assets with the Artemis service.
        "broker": {
          "format": "tison",
          "json": broker_json,
        },
        "artemis.broker": {
          "format": "tison",
          "json": artemis_json,
        },
      }
      der_certificates.do: | name/string value/ByteArray |
        // The 'server_config_to_service_json' function puts the certificates
        // into their own namespace.
        assert: name.starts_with "certificate-"
        artemis_assets[name] = {
          "format": "binary",
          "blob": value,
        }

      artemis_assets["device-config"] = {
        "format": "ubjson",
        "json": device_config,
      }

      artemis_assets_path := "$tmp_dir/artemis.assets"
      sdk.assets_create --output_path=artemis_assets_path artemis_assets

      // Get the prebuilt Artemis service.
      artemis_service_image_path := get_service_image_path_
          --word_size=32  // TODO(florian): we should get the bits from the envelope.
          --sdk=sdk_version
          --service=service_version

      sdk.firmware_add_container "artemis" --envelope=output_path
          --assets=artemis_assets_path
          --program_path=artemis_service_image_path

    sdk.firmware_set_property "wifi-config" (json.stringify wifi_connection)
        --envelope=output_path

    // Also store the device specification. We don't really need it, but it
    // could be useful for debugging.
    encoded_specification := (json.encode device_specification.to_json).to_string
    sdk.firmware_set_property "device-specification" encoded_specification
        --envelope=output_path

    // Finally, make it unique. The system uuid will have to be used when compiling
    // code for the device in the future. This will prove that you know which versions
    // went into the firmware image.
    system_uuid ::= uuid.uuid5 "system.uuid" "$(random 1_000_000)-$Time.now-$Time.monotonic_us"
    sdk.firmware_set_property "uuid" system_uuid.stringify --envelope=output_path

    // Upload the trivial patches.
    // Once the firmware is used in an updating process (either to or from it), we
    // need it. In that case we use it to compute binary diffs. It can also be
    // used directly from the devices to download the firmware directly.
    firmware_content := FirmwareContent.from_envelope output_path --cache=cache_
    firmware_content.trivial_patches.do: upload_ it

    // For convenience save all snapshots in the user's cache.
    cache_snapshots --envelope=output_path --cache=cache_

  /**
  Updates the device $device_id with the firmware image at $envelope_path.
  */
  update --device_id/string --envelope_path/string:
    update_goal --device_id=device_id:
      | current_goal/Map? firmware_state/Map? current_state/Map? goal_state/Map? initial/Map? |
        if not firmware_state and not current_goal:
          // TODO(florian): use the other parameters
          ui_.error "No old firmware configuration found for device $device_id."
          ui_.abort

        existing := firmware_state ? firmware_state.get "firmware" : current_goal.get "firmware"

        upgrade_from := Firmware.encoded existing
        device := upgrade_from.device_specific "artemis.device"
        if device["device_id"] != device_id:
          ui_.error "The device id of the firmware image ($device.device_id) does not match the given device id ($device_id)."
          ui_.abort
        compute_updated_goal
            --device=device
            --upgrade_from=upgrade_from
            --envelope_path=envelope_path

<<<<<<< HEAD
  /**
  Computes the goal for the given $device, upgrading from $upgrade_from to the
    firmware image at $envelope_path.
=======
      upgrade_from := Firmware.encoded existing
      device := upgrade_from.device_specific "artemis.device"
      if device["device_id"] != device_id:
        ui_.error "The device id of the firmware image ($device["device_id"]) does not match the given device id ($device_id)."
        ui_.abort
      compute_updated_config
          --device=device
          --upgrade_from=upgrade_from
          --envelope_path=envelope_path
>>>>>>> cfaef79f

  The return goal state will instruct the device to download the firmware image
    and install it.
  */
  compute_updated_goal --device/Map --upgrade_from/Firmware? --envelope_path/string -> Map:
    sdk_version := Sdk.get_sdk_version_from --envelope=envelope_path
    sdk := get_sdk sdk_version --cache=cache_

    with_tmp_directory: | tmp_dir/string |
      assets_path := "$tmp_dir/assets"
      sdk.firmware_extract_container
          --name="artemis"  // TODO(florian): use constants for hard-coded names.
          --assets
          --envelope_path=envelope_path
          --output_path=assets_path

      config_asset := sdk.assets_extract
          --name="device-config"
          --assets_path=assets_path

      new_config := json.decode config_asset

      upgrade_to := compute_device_specific_firmware
          --envelope_path=envelope_path
          --device=device

      // Compute the patches and upload them.
      ui_.info "Computing and uploading patches."
      patches := upgrade_to.patches upgrade_from
      patches.do: upload_ it

      new_config["firmware"] = upgrade_to.encoded
      return new_config
    unreachable

  /**
  Computes the device-specific data of the given envelope.

  Combines the envelope ($envelope_path) and identity ($identity_path) into a
    single firmware image and computes the configuration which depends on the
    checksums of the individual parts.

  In this context the configuration consists of the checksums of the individual
    parts of the firmware image, combined with the configuration that was
    stored in the envelope.
  */
  compute_device_specific_data --envelope_path/string --identity_path/string -> ByteArray:
    return compute_device_specific_data
        --envelope_path=envelope_path
        --identity_path=identity_path
        --cache=cache_
        --ui=ui_

  /**
  Variant of $(compute_device_specific_data --envelope_path --identity_path).
  */
  static compute_device_specific_data -> ByteArray
      --envelope_path/string
      --identity_path/string
      --cache/cache.Cache
      --ui/Ui:
    // Use the SDK from the envelope.
    sdk_version := Sdk.get_sdk_version_from --envelope=envelope_path
    sdk := get_sdk sdk_version --cache=cache

    // Extract the device ID from the identity file.
    // TODO(florian): abstract the identity management.
    identity_raw := file.read_content identity_path

    identity := ubjson.decode (base64.decode identity_raw)


    // Since we already have the identity content, check that the artemis server
    // is the same.
    // This is primarily a sanity check, and we might remove the broker from the
    // identity file in the future. Since users are not supposed to be able to
    // change the Artemis server, there wouldn't be much left of the check.
    // TODO(florian): remove this check?
    with_tmp_directory: | tmp/string |
      artemis_assets_path := "$tmp/artemis.assets"
      sdk.run_firmware_tool [
        "-e", envelope_path,
        "container", "extract",
        "-o", artemis_assets_path,
        "--part", "assets",
        "artemis"
      ]

      if not is_same_broker "artemis.broker" identity tmp artemis_assets_path sdk:
        ui.warning "The identity file and the Artemis assets in the envelope don't use the same broker"
      if not is_same_broker "artemis.broker" identity tmp artemis_assets_path sdk:
        ui.warning "The identity file and the Artemis assets in the envelope don't use the same Artemis server"

    device := identity["artemis.device"]

    // We don't really need the full firmware and just the device-specific data,
    // but by cooking the firmware we get the checksums correct.
    firmware := compute_device_specific_firmware
        --envelope_path=envelope_path
        --device=device
        --cache=cache
        --ui=ui

    return firmware.device_specific_data

  /**
  Creates a device-specific firmware image from the given envelope.
  */
  compute_device_specific_firmware -> Firmware
      --envelope_path/string
      --device/Map:
    return compute_device_specific_firmware
        --envelope_path=envelope_path
        --device=device
        --cache=cache_
        --ui=ui_

  /**
  Variant of $(compute_device_specific_firmware --envelope_path --device).
  */
  static compute_device_specific_firmware -> Firmware
      --envelope_path/string
      --device/Map
      --cache/cache.Cache
      --ui/Ui:

    // Use the SDK from the envelope.
    sdk_version := Sdk.get_sdk_version_from --envelope=envelope_path
    sdk := get_sdk sdk_version --cache=cache

    // Extract the WiFi credentials from the envelope.
    encoded_wifi_config := sdk.firmware_get_property "wifi-config" --envelope=envelope_path
    wifi_config := json.parse encoded_wifi_config
    wifi_ssid := wifi_config["ssid"]
    wifi_password := wifi_config["password"]

    device_id := device["device_id"]

    // Cook the firmware.
    return Firmware
        --envelope_path=envelope_path
        --device=device
        --cache=cache
        --wifi={
          // TODO(florian): replace the hardcoded key constants.
          "wifi.ssid": wifi_ssid,
          "wifi.password": wifi_password,
        }

  /**
  Gets the Artemis service image for the given $sdk and $service versions.

  Returns a path to the cached image.
  */
  get_service_image_path_ --sdk/string --service/string --word_size/int -> string:
    if word_size != 32 and word_size != 64: throw "INVALID_ARGUMENT"
    service_key := service_image_cache_key --service_version=service --sdk_version=sdk
    return cache_.get_file_path service_key: | store/cache.FileStore |
      server := connected_artemis_server_ --no-authenticated
      entry := server.list_sdk_service_versions --sdk_version=sdk --service_version=service
      if entry.is_empty:
        ui_.error "Unsupported Artemis/SDK versions."
        ui_.abort
      image_name := entry.first["image"]
      service_image_bytes := server.download_service_image image_name
      ar_reader := ar.ArReader.from_bytes service_image_bytes
      ar_file := ar_reader.find "service-$(word_size).img"
      store.save ar_file.content

  /**
  Updates the goal state of the device with the given $device_id.

  The block is called with 5 arguments:
  - the current goal state: the configuration that the broker currently sends
    to the device. May be null if no goal state was set yet.
  - the firmware state: the configuration of the device's firmware when it
    last reported its state. May be null if the device hasn't reported its
    state yet.
  - the current state: the configuration of the device when it last reported
    its state. If the "firmware" entry is not the same as the one in the
    firmware state, then the device has updated its firmware but has not
    yet rebooted. May be null if the device hasn't reported its state yet, or
    if the state is the same as for the firmware.
  - the known goal state: the configuration the device last reported as its goal.
    This might be different from the actual goal state if the device either
    didn't yet receive the new goal state, or if the device didn't report its
    current state yet. May be null if the device hasn't reported its state yet,
    or if the state is the same as for the current state.
  - the initial state: the initial status (as stored by $BrokerCli.notify_created).
    Null, if the device has reported its state.

  The $block should return a new configuration which replaces the actual goal state.

  The $block is allowed to modify the given configuration but is still required
    to return it.
  */
  update_goal --device_id/string [block] -> none:
    connected_broker_.device_update_goal --device_id=device_id: | current_goal/Map? state/Map? |
      firmware_state/Map? := state and state.get "firmware-state"
      current_state/Map? := state and state.get "current-state"
      known_goal/Map? := state and state.get "goal-state"

      initial_state := firmware_state ? null : state

      block.call firmware_state current_state known_goal current_goal initial_state

  /**
  Maps a device selector (name or id) to its id.
  */
  device_selector_to_id name/string -> string:
    return name

  image_cache_id_ id/string -> string:
    return "$broker_.id/images/$id"

  app_install --device_id/string --app_name/string --application_path/string:
    // TODO(florian): get the sdk from the device.
    sdk := Sdk
    program := CompiledProgram.application application_path --sdk=sdk
    id := program.id
    cache_id := image_cache_id_ id
    cache_.get_directory_path cache_id: | store/cache.DirectoryStore |
      store.with_tmp_directory: | tmp_dir |
        // TODO(florian): do we want to rely on the cache, or should we
        // do a check to see if the files are really uploaded?
        connected_broker_.upload_image --app_id=id --word_size=32 program.image32
        file.write_content program.image32 --path="$tmp_dir/image32.bin"
        connected_broker_.upload_image --app_id=id --word_size=64 program.image64
        file.write_content program.image64 --path="$tmp_dir/image64.bin"
        store.move tmp_dir

    update_goal --device_id=device_id: | current_goal/Map? firmware_state/Map? |
      if not current_goal and not firmware_state: throw "No known firmware information for device."
      new_goal := current_goal or firmware_state
      log.info "$(%08d Time.monotonic_us): Installing app: $app_name"
      apps := new_goal.get "apps" --if_absent=: {:}
      apps[app_name] = {"id": id, "random": (random 1000)}
      new_goal["apps"] = apps
      new_goal

  app_uninstall --device_id/string --app_name/string:
    update_goal --device_id=device_id: | current_goal/Map? firmware_state/Map? |
      if not current_goal and not firmware_state: throw "No known firmware information for device."
      new_goal := current_goal or firmware_state
      log.info "$(%08d Time.monotonic_us): Uninstalling app: $app_name"
      apps := new_goal.get "apps"
      if apps: apps.remove app_name
      new_goal

  config_set_max_offline --device_id/string --max_offline_seconds/int:
    update_goal --device_id=device_id: | current_goal/Map? firmware_state/Map? |
      if not current_goal and not firmware_state: throw "No known firmware information for device."
      new_goal := current_goal or firmware_state
      log.info "$(%08d Time.monotonic_us): Setting max-offline to $(Duration --s=max_offline_seconds)"
      if max_offline_seconds > 0:
        new_goal["max-offline"] = max_offline_seconds
      else:
        new_goal.remove "max-offline"
      new_goal

  // TODO(florian): remove this function. (We have $update now).
  firmware_update --device_id/string --firmware_path/string --ui/Ui -> none:
    update_goal --device_id=device_id: | current_goal/Map? firmware_state/Map? |
      if not current_goal and not firmware_state: throw "No known firmware information for device."
      new_goal := current_goal or firmware_state

      upgrade_from/Firmware? := null
      existing := current_goal.get "firmware"
      if existing: catch: upgrade_from = Firmware.encoded existing

      device := null
      if upgrade_from: device = upgrade_from.device_specific "artemis.device"
      if device:
        existing_id := device.get "device_id"
        if device_id != existing_id:
          ui.error "Device id was wrong; expected $device_id but was $existing_id."
          device = null

      if not device:
        // Cannot proceed without an identity file.
        throw "Unclaimed device. Cannot proceed without an identity file."

      wifi := null
      if upgrade_from: wifi = upgrade_from.device_specific "wifi"
      if not wifi:
        // Device has no way to connect.
        ui.error "Device has no way to connect."

      upgrade_to := Firmware
          --device=device
          --wifi=wifi
          --envelope_path=firmware_path
          --cache=cache_

      patches := upgrade_to.patches upgrade_from
      patches.do: upload_ it
      new_goal["firmware"] = upgrade_to.encoded
      new_goal

  upload_ patch/FirmwarePatch -> none:
    trivial_id := id_ --to=patch.to_
    cache_key := "$connected_broker_.id/patches/$trivial_id"
    // Unless it is already cached, always create/upload the trivial one.
    cache_.get cache_key: | store/cache.FileStore |
      trivial := build_trivial_patch patch.bits_
      connected_broker_.upload_firmware --firmware_id=trivial_id trivial
      store.save_via_writer: | writer/writer.Writer |
        trivial.do: writer.write it

    if not patch.from_: return

    // Attempt to fetch the old trivial patch and use it to construct
    // the old bits so we can compute a diff from them.
    old_id := id_ --to=patch.from_
    cache_key = "$connected_broker_.id/patches/$old_id"
    trivial_old := cache_.get cache_key: | store/cache.FileStore |
      downloaded := null
      catch: downloaded = connected_broker_.download_firmware --id=old_id
      if not downloaded: return
      store.with_tmp_directory: | tmp_dir |
        file.write_content downloaded --path="$tmp_dir/patch"
        // TODO(florian): we don't have the chunk-size when downloading from the broker.
        store.move tmp_dir

    bitstream := bytes.Reader trivial_old
    patcher := Patcher bitstream null
    patch_writer := PatchWriter
    if not patcher.patch patch_writer: return
    // Build the old bits and check that we get the correct hash.
    old := patch_writer.buffer.bytes
    if old.size < patch_writer.size: old += ByteArray (patch_writer.size - old.size)
    sha := sha256.Sha256
    sha.add old
    if patch.from_ != sha.get: return

    diff_id := id_ --from=patch.from_ --to=patch.to_
    cache_key = "$connected_broker_.id/patches/$diff_id"
    cache_.get cache_key: | store/cache.FileStore |
      // Build the diff and verify that we can apply it and get the
      // correct hash out before uploading it.
      diff := build_diff_patch old patch.bits_
      if patch.to_ != (compute_applied_hash_ diff old): return
      connected_broker_.upload_firmware --firmware_id=diff_id diff
      store.save_via_writer: | writer/writer.Writer |
        diff.do: writer.write it

  static id_ --from/ByteArray?=null --to/ByteArray -> string:
    folder := base64.encode to --url_mode
    entry := from ? (base64.encode from --url_mode) : "none"
    return "$folder/$entry"

  static compute_applied_hash_ diff/List old/ByteArray -> ByteArray?:
    combined := diff.reduce --initial=#[]: | acc chunk | acc + chunk
    bitstream := bytes.Reader combined
    patcher := Patcher bitstream old
    writer := PatchWriter
    if not patcher.patch writer: return null
    sha := sha256.Sha256
    sha.add writer.buffer.bytes
    return sha.get

is_same_broker broker/string identity/Map tmp/string assets_path/string sdk/Sdk -> bool:
  broker_path := "$tmp/broker.json"
  sdk.run_assets_tool [
    "-e", assets_path,
    "get", "--format=tison",
    "-o", broker_path,
    "broker"
  ]
  // TODO(kasper): This is pretty crappy.
  x := ((json.stringify identity["broker"]) + "\n").to_byte_array
  y := (file.read_content broker_path)
  return x == y

build_snapshot_ container/Container --output_path/string --sdk/Sdk:
  if container.type == "snapshot":
    copy_file --source=(container as ContainerSnapshot).snapshot_path --target=output_path
  else if container.type == "path":
    entry_point := (container as ContainerPath).entrypoint
    sdk.compile_to_snapshot entry_point --out=output_path
  else:
    throw "Unknown container type: $container.type"
<|MERGE_RESOLUTION|>--- conflicted
+++ resolved
@@ -332,28 +332,16 @@
         upgrade_from := Firmware.encoded existing
         device := upgrade_from.device_specific "artemis.device"
         if device["device_id"] != device_id:
-          ui_.error "The device id of the firmware image ($device.device_id) does not match the given device id ($device_id)."
+          ui_.error "The device id of the firmware image ($device["device_id"]) does not match the given device id ($device_id)."
           ui_.abort
         compute_updated_goal
             --device=device
             --upgrade_from=upgrade_from
             --envelope_path=envelope_path
 
-<<<<<<< HEAD
   /**
   Computes the goal for the given $device, upgrading from $upgrade_from to the
     firmware image at $envelope_path.
-=======
-      upgrade_from := Firmware.encoded existing
-      device := upgrade_from.device_specific "artemis.device"
-      if device["device_id"] != device_id:
-        ui_.error "The device id of the firmware image ($device["device_id"]) does not match the given device id ($device_id)."
-        ui_.abort
-      compute_updated_config
-          --device=device
-          --upgrade_from=upgrade_from
-          --envelope_path=envelope_path
->>>>>>> cfaef79f
 
   The return goal state will instruct the device to download the firmware image
     and install it.
