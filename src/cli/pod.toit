--- conflicted
+++ resolved
@@ -136,14 +136,10 @@
           --tmp_directory=tmp_directory
     unreachable
 
-<<<<<<< HEAD
   constructor.from_file path/string --organization_id/uuid.Uuid --artemis/Artemis --ui/Ui:
-=======
-  constructor.from_file path/string --artemis/Artemis --ui/Ui:
     if not file.is_file path:
       ui.abort "The file '$path' does not exist or is not a regular file."
 
->>>>>>> 94a2796c
     is_compiled_pod := false
     catch --unwind=(: it != "Invalid Ar File"):
       stream := file.Stream.for_read path
