--- conflicted
+++ resolved
@@ -270,21 +270,4 @@
     // but by cooking the firmware we get the checksums correct.
     firmware := Firmware --pod=this --device=device --cache=cache --ui=ui
 
-<<<<<<< HEAD
-    return firmware.device-specific-data
-=======
-    return firmware.device-specific-data
-
-  static is-same-broker broker/string identity/Map tmp/string assets-path/string sdk/Sdk -> bool:
-    broker-path := "$tmp/broker.json"
-    sdk.run-assets [
-      "-e", assets-path,
-      "get", "--format=tison",
-      "-o", broker-path,
-      "broker"
-    ]
-    // TODO(kasper): This is pretty crappy.
-    x := ((json.stringify identity["broker"]) + "\n").to-byte-array
-    y := (file.read-content broker-path)
-    return x == y
->>>>>>> ee0dabba
+    return firmware.device-specific-data