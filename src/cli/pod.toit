--- conflicted
+++ resolved
@@ -266,20 +266,6 @@
         "artemis"
       ]
 
-<<<<<<< HEAD
-      if not is-same-broker "broker" identity tmp artemis-assets-path sdk:
-        cli.ui.emit --warning "The identity file and the Artemis assets in the envelope don't use the same broker"
-      if not is-same-broker "artemis.broker" identity tmp artemis-assets-path sdk:
-        cli.ui.emit --warning "The identity file and the Artemis assets in the envelope don't use the same Artemis server"
-
-    device-map := identity["artemis.device"]
-    device := Device
-        --hardware-id=uuid.parse device-map["hardware_id"]
-        --id=uuid.parse device-map["device_id"]
-        --organization-id=uuid.parse device-map["organization_id"]
-
-=======
->>>>>>> babe9c0a
     // We don't really need the full firmware and just the device-specific data,
     // but by cooking the firmware we get the checksums correct.
     firmware := Firmware --pod=this --device=device --cli=cli
