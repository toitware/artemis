// Copyright (C) 2023 Toitware ApS. All rights reserved.

import cli
import uuid

import .utils_
import ..artemis
import ..config
import ..cache
import ..device
import ..firmware
import ..fleet
import ..pod_registry
import ..ui
import ..utils

create_fleet_commands config/Config cache/Cache ui/Ui -> List:
  cmd := cli.Command "fleet"
      --short_help="Manage multiple devices at the same time."
      --long_help="""
        The 'fleet' command allows you to manage multiple devices at the same
        time. It can be used to create identity files and update multiple
        devices at the same time.

        The 'fleet roll-out' command can be used intuitively to send update
        requests to multiple devices.

        The remaining commands are designed to be used in a workflow, where
        multiple devices are flashed with the same pod. Frequently, flash stations
        are not connected to the Internet, so the 'fleet create-identities' and
        'pod create' commands are used to create the necessary files, which are
        then transferred to the flash station.

        A typical flashing workflow consists of:
        1. Create an Artemis pod using 'pod create'.
        2. Create identity files using 'fleet create-identities'.
        3. Transfer the pod and the identity files to the flash station.
        4. Flash the devices using 'serial flash'.
        """

  init_cmd := cli.Command "init"
      --long_help="""
        Initialize a fleet root.

        This command initializes a fleet root in a directory, so it can be
        used by the other fleet commands.

        The directory can be specified using the '--fleet-root' option.

        The fleet will be in the given organization id. If no organization id
        is given, the default organization is used.
        """
      --options=[
        OptionUuid "organization-id"
            --short_help="The organization to use."
      ]
      --run=:: init it config cache ui
  cmd.add init_cmd

  create_identities_cmd := cli.Command "create-identities"
      --long_help="""
        Create a specified number of identity files.

        Identity files describe a device, containing their ID and organization.
        For each written identity file, a device is provisioned in the Toit
        cloud.

        Use 'flash-station flash' to flash a device with an identity file and a
        specification or firmware image.

        This command requires the broker to be configured.
        This command requires Internet access.
        """
      --options=[
        cli.Option "output-directory"
            --type="directory"
            --short_help="Directory to write the identity files to."
            --default=".",
        cli.Option "group"
            --default=DEFAULT_GROUP
            --short_help="Add the devices to a group.",
      ]
      --aliases=[
        "provision",
      ]
      --rest=[
        cli.OptionInt "count"
            --short_help="Number of identity files to create."
            --required,
      ]
      --run=:: create_identities it config cache ui
  cmd.add create_identities_cmd

  update_cmd := cli.Command "update"
      --short_help="Deprecated alias for 'roll-out'."
      --options=[
        cli.Option "diff-base"
            --type="pod-file"
            --short_help="The base pod to use for diff-based updates."
            --multi,
      ]
      --run=::
        ui.warning "The 'fleet update' command is deprecated. Use 'fleet roll-out' instead."
        roll_out it config cache ui
  cmd.add update_cmd

  roll_out_cmd := cli.Command "roll-out"
      --aliases=[
        "rollout",
        "deploy"
      ]
      --long_help="""
        Roll out the fleet configuration to all devices in the fleet.

        If a device has no known state, patches for all base firmwares are
        created. If a device has reported its state, then only patches
        for the reported firmwares are created.

        If diff-bases are given, then the given pods are uploaded
        to the fleet's organization and used as diff bases for devices where
        the current state is not known.

        The most common use case for diff bases is when the current
        state of the device is not yet known because it never connected to
        the broker. The corresponding identity might not even be used yet.
        In this case, one of the diff bases should be the pod that will be
        (or was) used to flash the device.

        Note that diff-bases are only an optimization. Without them, the
        firmware update will still work, but will not be as efficient.
        """
      --options=[
        cli.Option "diff-base"
            --type="pod-file"
            --short_help="The base pod to use for diff-based updates."
            --multi,
      ]
      --run=:: roll_out it config cache ui
  cmd.add roll_out_cmd

  status_cmd := cli.Command "status"
      --long_help="""
        Show the status of the fleet.
        """
      --options=[
        cli.Flag "include-healthy"
            --short_help="Show healthy devices."
            --default=true,
        cli.Flag "include-never-seen"
            --short_help="Include devices that have never been seen."
            --default=false,
      ]
      --run=:: status it config cache ui
  cmd.add status_cmd

  add_device_cmd := cli.Command "add-device"
      --long_help="""
        Add an existing device to the fleet.

        This command adds an existing device to the fleet. The device must
        already be provisioned and be in the same organization as the fleet.

        Usually, this command is not needed. Devices are automatically added
        to the fleet when their identities are created.

        This command can be useful to migrate devices from one fleet to
        another, or to add devices that were created before fleets existed.
        """
      --options=[
        cli.Option "name"
            --short_help="The name of the device.",
        cli.Option "alias"
            --short_help="The alias of the device."
            --multi
            --split_commas,
        cli.Option "group"
            --default=DEFAULT_GROUP
            --short_help="Add the device to a group.",
      ]
      --rest=[
        OptionUuid "device-id"
            --short_help="The ID of the device to add."
            --required,
      ]
      --run=:: add_device it config cache ui
  cmd.add add_device_cmd

  group_cmd := cli.Command "group"
      --long_help="""
        Manage groups in the fleet.

        Groups are used to organize devices in the fleet. Devices can be
        added to groups when they are created, or later using the 'group move'
        command.
        """
  cmd.add group_cmd

  group_list_cmd := cli.Command "list"
      --short_help="List the groups in the fleet."
      --run=:: group_list it config cache ui
  group_cmd.add group_list_cmd

  group_create_cmd := cli.Command "create"
      --long_help="""
        Create a group in the fleet.

        If a pod reference is given, uses it for the new group.
        If a template is given, uses its pod reference for the new group.
        If neither a pod reference nor a template is given uses the default pod reference.
        """
      --options=[
        cli.Option "pod"
            --short_help="The pod reference to use for the group.",
        cli.Option "template"
            --short_help="The existing group that should be used as a template for the new group.",
        cli.Flag "force"
            --short_help="Create the group even if the pod doesn't exist."
            --short_name="f",
      ]
      --rest=[
        cli.Option "name"
            --short_help="The name of the new group."
            --required,
      ]
      --run=:: group_create it config cache ui
  group_cmd.add group_create_cmd

  group_update_cmd := cli.Command "update"
      --long_help="""
        Update one or several groups in the fleet.

        Updates the pod reference and/or name of the given groups. However,
        when using the '--name' flag only one group can be given.

        The new pod can be specified by a qualified pod-reference or by providing
        a new tag for the existing pod.
        """
      --options=[
        cli.Option "pod"
            --type="pod-reference"
            --short_help="The pod reference to use for the group.",
        cli.Option "name"
            --short_help="The new name of the group.",
        cli.Option "tag"
            --short_help="The tag to update the existing pod to.",
        cli.Flag "force"
            --short_help="Update the group even if the pod doesn't exist."
            --short_name="f",
      ]
      --rest=[
        cli.Option "group"
            --short_help="The name of the group to update."
            --required
            --multi,
      ]
      --examples=[
        cli.Example "Update groups 'g1' and 'g2' to use pods with tag 'v1.2'."
            --arguments="--tag=v1.2 g1 g2",
        cli.Example "Rename group 'g1' to 'g2'."
            --arguments="--name=g2 g1",
        cli.Example "Update group 'g1' to use pod 'my-pod#11'."
            --arguments="--pod=my-pod#11 g1",
        cli.Example "Update group 'g2' to use pod 'my-pod@latest'."
            --arguments="--pod=my-pod@latest g2",
      ]
      --run=:: group_update it config cache ui
  group_cmd.add group_update_cmd

  group_remove_cmd := cli.Command "remove"
      --short_help="Remove a group from the fleet."
      --rest=[
        cli.Option "group"
            --short_help="The name of the group to remove."
            --required,
      ]
      --run=:: group_remove it config cache ui
  group_cmd.add group_remove_cmd

  group_move_cmd := cli.Command "move"
      --short_help="Move devices between groups."
      --options=[
        cli.Option "to"
            --short_help="The group to move the devices to."
            --required,
        cli.Option "group"
            --short_help="A group to move the devices from."
            --multi,
      ]
      --rest=[
        cli.Option "device"
            --short_help="The ID, namer or alias of a device to move."
            --multi,
      ]
      --run=:: group_move it config cache ui
  group_cmd.add group_move_cmd

  return [cmd]

with_fleet parsed/cli.Parsed config/Config cache/Cache ui/Ui [block]:
  fleet_root := parsed["fleet-root"]

  with_artemis parsed config cache ui: | artemis/Artemis |
    fleet := Fleet fleet_root artemis --ui=ui --cache=cache
    block.call fleet

init parsed/cli.Parsed config/Config cache/Cache ui/Ui:
  fleet_root := parsed["fleet-root"]
  organization_id := parsed["organization-id"]

  if not organization_id:
    default_organization_id := default_organization_from_config config
    if not default_organization_id:
      ui.abort "No organization ID specified and no default organization ID set."

    organization_id = default_organization_id

  with_artemis parsed config cache ui: | artemis/Artemis |
    Fleet.init fleet_root artemis --organization_id=organization_id --ui=ui

create_identities parsed/cli.Parsed config/Config cache/Cache ui/Ui:
  output_directory := parsed["output-directory"]
  count := parsed["count"]
  group := parsed["group"]

  with_fleet parsed config cache ui: | fleet/Fleet |
    created_files := fleet.create_identities count
        --group=group
        --output_directory=output_directory
    ui.info "Created $created_files.size identity file(s)."

roll_out parsed/cli.Parsed config/Config cache/Cache ui/Ui:
  diff_bases := parsed["diff-base"]

  with_fleet parsed config cache ui: | fleet/Fleet |
    fleet.roll_out --diff_bases=diff_bases

status parsed/cli.Parsed config/Config cache/Cache ui/Ui:
  include_healthy := parsed["include-healthy"]
  include_never_seen := parsed["include-never-seen"]

  with_fleet parsed config cache ui: | fleet/Fleet |
    fleet.status --include_healthy=include_healthy --include_never_seen=include_never_seen

add_device parsed/cli.Parsed config/Config cache/Cache ui/Ui:
  device_id := parsed["device-id"]
  name := parsed["name"]
  aliases := parsed["alias"]
  group := parsed["group"]

  with_fleet parsed config cache ui: | fleet/Fleet |
    with_artemis parsed config cache ui: | artemis/Artemis |
      broker := artemis.connected_broker
      devices := broker.get_devices --device_ids=[device_id]
      if devices.is_empty:
        ui.abort "Device $device_id not found."

      device/DeviceDetailed := devices[device_id]
      if device.organization_id != fleet.organization_id:
        ui.abort "Device $device_id is not in the same organization as the fleet."

      fleet.add_device --device_id=device.id --group=group --name=name --aliases=aliases
      ui.info "Added device $device_id to fleet."

group_list parsed/cli.Parsed config/Config cache/Cache ui/Ui:
  fleet_root := parsed["fleet-root"]
  fleet_file := Fleet.load_fleet_file fleet_root --ui=ui
  ui.do --kind=Ui.RESULT: | printer/Printer |
    structured := []
    fleet_file.group_pods.do: | name pod_reference/PodReference |
      structured.add {
        "name": name,
        "pod": pod_reference.to_string,
      }
    printer.emit structured --header={"name": "Group", "pod": "Pod"}

group_create parsed/cli.Parsed config/Config cache/Cache ui/Ui:
  pod := parsed["pod"]
  template := parsed["template"]
  name := parsed["name"]
  force := parsed["force"]

  with_fleet parsed config cache ui: | fleet/Fleet |
    pod_reference/PodReference? := null
    if pod:
      pod_reference = PodReference.parse pod --on_error=:
        ui.abort "Invalid pod reference: $pod"
    else if template:
      pod_reference = fleet.pod_reference_for_group template
    else:
      pod_reference = fleet.pod_reference_for_group DEFAULT_GROUP

    if not force:
      if not fleet.pod_exists pod_reference:
        ui.abort "Pod $pod_reference does not exist."

    fleet_file := Fleet.load_fleet_file fleet.fleet_root_ --ui=ui
    if fleet_file.group_pods.contains name:
      ui.abort "Group $name already exists."
    fleet_file.group_pods[name] = pod_reference
    fleet_file.write
    ui.info "Created group $name."

group_update parsed/cli.Parsed config/Config cache/Cache ui/Ui:
  fleet_root := parsed["fleet-root"]
  pod := parsed["pod"]
  tag := parsed["tag"]
  name := parsed["name"]
  groups := parsed["group"]
  force := parsed["force"]

  if not name and not pod and not tag:
    ui.abort "No new name, tag, or pod reference given."

  if name and groups.size > 1:
    ui.abort "Cannot rename more than one group."

<<<<<<< HEAD
=======
  if name and groups[0] == "default" and name:
    ui.abort "Cannot rename the default group."

  if pod and tag:
    ui.abort "Cannot set both pod and tag."

>>>>>>> 58400dd0
  fleet_file := Fleet.load_fleet_file fleet_root --ui=ui

  executed_actions/List := []

  with_fleet parsed config cache ui: | fleet/Fleet |
    pod_reference/PodReference? := null
    if pod:
      pod_reference = PodReference.parse pod --on_error=:
        ui.abort "Invalid pod reference: $pod"

    groups.do: | group/string |
      if not fleet_file.group_pods.contains group:
        ui.abort "Group '$group' does not exist."

      if name and fleet_file.group_pods.contains name:
        ui.abort "Group '$name' already exists."

      if tag:
        old_pod_reference/PodReference := fleet_file.group_pods[group]
        pod_reference = old_pod_reference.with --tag=tag

      if not force:
        if not fleet.pod_exists pod_reference:
          ui.abort "Pod $pod_reference does not exist."

      if pod_reference:
        fleet_file.group_pods[group] = pod_reference
        executed_actions.add "Updated group '$group' to pod '$pod_reference'."

      if name:
        old_reference := fleet_file.group_pods[group]
        fleet_file.group_pods.remove group
        fleet_file.group_pods[name] = old_reference
        executed_actions.add "Renamed group '$group' to '$name'."
    fleet_file.write
    executed_actions.do: ui.info it

group_remove parsed/cli.Parsed config/Config cache/Cache ui/Ui:
  fleet_root := parsed["fleet-root"]
  group := parsed["group"]

  fleet_file := Fleet.load_fleet_file fleet_root --ui=ui
  if not fleet_file.group_pods.contains group:
    ui.info "Group '$group' does not exist."
    return

  device_file := Fleet.load_devices_file fleet_root --ui=ui
  used_groups := {}
  device_file.devices.do: | device/DeviceFleet |
    used_groups.add device.group

  if used_groups.contains group:
    ui.abort "Group '$group' is in use."

  fleet_file.group_pods.remove group
  fleet_file.write

  ui.info "Removed group $group."

group_move parsed/cli.Parsed config/Config cache/Cache ui/Ui:
  fleet_root := parsed["fleet-root"]
  to := parsed["to"]
  groups_to_move := parsed["group"]
  devices_to_move := parsed["device"]

  if groups_to_move.is_empty and devices_to_move.is_empty:
    ui.abort "No devices or groups given."

  ids_to_move := {}
  with_fleet parsed config cache ui: | fleet/Fleet |
    devices_to_move.do: | device |
      ids_to_move.add (fleet.resolve_alias device).id

  fleet_file := Fleet.load_fleet_file fleet_root --ui=ui
  devices_file := Fleet.load_devices_file fleet_root --ui=ui

  if not fleet_file.group_pods.contains to:
    ui.abort "Group '$to' does not exist."

  new_devices := []

  moved_count := 0
  devices_file.devices.do: | fleet_device/DeviceFleet |
    if ids_to_move.contains fleet_device.id or groups_to_move.contains fleet_device.group:
      new_devices.add (fleet_device.with --group=to)
      moved_count++
    else:
      new_devices.add fleet_device

  if moved_count != 0:
    new_devices_file := DevicesFile devices_file.path new_devices
    new_devices_file.write

  ui.info "Moved $moved_count devices to group '$to'."<|MERGE_RESOLUTION|>--- conflicted
+++ resolved
@@ -414,15 +414,12 @@
   if name and groups.size > 1:
     ui.abort "Cannot rename more than one group."
 
-<<<<<<< HEAD
-=======
   if name and groups[0] == "default" and name:
     ui.abort "Cannot rename the default group."
 
   if pod and tag:
     ui.abort "Cannot set both pod and tag."
 
->>>>>>> 58400dd0
   fleet_file := Fleet.load_fleet_file fleet_root --ui=ui
 
   executed_actions/List := []
@@ -432,7 +429,6 @@
     if pod:
       pod_reference = PodReference.parse pod --on_error=:
         ui.abort "Invalid pod reference: $pod"
-
     groups.do: | group/string |
       if not fleet_file.group_pods.contains group:
         ui.abort "Group '$group' does not exist."
