--- conflicted
+++ resolved
@@ -277,7 +277,6 @@
 
   with_artemis parsed config cache ui: | artemis/Artemis |
     fleet := Fleet fleet_root artemis --ui=ui --cache=cache
-<<<<<<< HEAD
     fleet.status --unhealthy_only=unhealthy_only --include_never_seen=include_never_seen
 
 add_device parsed/cli.Parsed config/Config cache/Cache ui/Ui:
@@ -300,7 +299,4 @@
         ui.abort "Device $device_id is not in the same organization as the fleet."
 
       fleet.add_device --device_id=device.id --name=name --aliases=aliases
-      ui.info "Added device $device_id to fleet."
-=======
-    fleet.status --include_healthy=include_healthy --include_never_seen=include_never_seen
->>>>>>> a9c929fe
+      ui.info "Added device $device_id to fleet."