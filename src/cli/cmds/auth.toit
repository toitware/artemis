--- conflicted
+++ resolved
@@ -106,13 +106,17 @@
         email := parsed["email"]
         password := parsed["password"]
         if not (email and password):
-          throw "email and password must be provided together."
+          ui.abort "Email and password must be provided together."
+        if parsed["provider"]:
+          ui.abort "The '--provider' option is not supported for password-based login."
         if parsed.was-provided "open-browser":
-          throw "'--open-browser' is not supported for password-based login"
+          ui.abort "The '--open-browser' is not supported for password-based login."
         authenticatable.sign-in --email=email --password=password
       else:
+      if not parsed.was-provided "provider":
+        ui.abort "Either '--email' and '--password' or '--provider' must be provided."
         authenticatable.sign-in
-            --provider="github"
+            --provider=parsed["provider"]
             --ui=ui
             --open-browser=parsed["open-browser"]
       ui.info "Successfully authenticated."
@@ -124,33 +128,7 @@
     exception := catch:
       email := parsed["email"]
       password := parsed["password"]
-      if not (email and password):
-<<<<<<< HEAD
-        ui.abort "Email and password must be provided together."
-      if parsed["provider"]:
-        ui.abort "The '--provider' option is not supported for password-based login."
-      if parsed.was-provided "open-browser":
-        ui.abort "The '--open-browser' is not supported for password-based login."
-      authenticatable.sign-in --email=email --password=password
-    else:
-      if not parsed.was-provided "provider":
-        ui.abort "Either '--email' and '--password' or '--provider' must be provided."
-      authenticatable.sign-in
-          --provider=parsed["provider"]
-          --ui=ui
-          --open-browser=parsed["open-browser"]
-    ui.info "Successfully authenticated."
-
-sign-up parsed/cli.Parsed config/Config ui/Ui:
-  with-authenticatable parsed config ui: | authenticatable/Authenticatable |
-    email := parsed["email"]
-    password := parsed["password"]
-    authenticatable.sign-up --email=email --password=password
-    ui.info "Successfully signed up. Check your email for a verification link."
-=======
-        throw "email and password must be provided together."
       authenticatable.sign-up --email=email --password=password
       ui.info "Successfully signed up. Check your email for a verification link."
     if exception:
-      ui.abort exception
->>>>>>> e5f033ee
+      ui.abort exception