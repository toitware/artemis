--- conflicted
+++ resolved
@@ -15,29 +15,6 @@
 
 create_auth_commands config/Config cache/Cache ui/Ui -> List:
   auth_cmd := cli.Command "auth"
-<<<<<<< HEAD
-=======
-      --short_help="Authenticate against the Artemis server or the broker."
-
-  broker_cmd := cli.Command "broker"
-      --short_help="Authenticate against the broker."
-  auth_cmd.add broker_cmd
-
-  broker_log_in_cmd := cli.Command "login"
-      --aliases=["signin"]
-      --short_help="Log in to the broker."
-      --options=[
-        cli.OptionString "email" --short_help="The email for a password-based login.",
-        cli.OptionString "password" --short_help="The password for a password-based login.",
-        cli.Flag "open-browser"
-            --default=true
-            --short_help="Automatically open the browser for OAuth authentication.",
-      ]
-      --run=:: sign_in --broker it config ui
-  broker_cmd.add broker_log_in_cmd
-
-  artemis_cmd := cli.Command "artemis"
->>>>>>> 03eeb1a7
       --short_help="Authenticate against the Artemis server."
 
   sign_up_cmd := cli.Command "signup"
@@ -53,11 +30,7 @@
       are available.
       """
       --options=[
-<<<<<<< HEAD
-        cli.OptionString "server" --hidden --short_help="The server to sign up for.",
         cli.Flag "broker" --hidden --short_help="Sign up for the broker.",
-=======
->>>>>>> 03eeb1a7
         cli.OptionString "email"
             --short_help="The email address for the account."
             --required,
@@ -72,11 +45,7 @@
       --aliases=["signin"]
       --short_help="Log in to the Artemis server."
       --options=[
-<<<<<<< HEAD
-        cli.OptionString "server" --hidden --short_help="The server to log in to.",
         cli.Flag "broker" --hidden --short_help="Log into the broker.",
-=======
->>>>>>> 03eeb1a7
         cli.OptionString "email" --short_help="The email for a password-based login.",
         cli.OptionString "password" --short_help="The password for a password-based login.",
         cli.Flag "open-browser"
@@ -88,28 +57,11 @@
 
   return [auth_cmd]
 
-<<<<<<< HEAD
 with_authenticatable parsed/cli.Parsed config/Config ui/Ui [block]:
   broker := parsed["broker"]
   server_config/ServerConfig := ?
   if broker:
-    server_config = get_server_from_config config parsed["server"] CONFIG_BROKER_DEFAULT_KEY
-=======
-with_org_server parsed/cli.Parsed config/Config ui/Ui [block]:
-  server_config/ServerConfig := ?
-  server_config = get_server_from_config config CONFIG_ARTEMIS_DEFAULT_KEY
-
-  with_server server_config config: | server/ArtemisServerCli |
-    server.ensure_authenticated: | error_message |
-      ui.error "$error_message (artemis)."
-      ui.abort
-    block.call server
-
-with_authenticatable --broker/bool parsed/cli.Parsed config/Config ui/Ui [block]:
-  server_config/ServerConfig := ?
-  if broker:
     server_config = get_server_from_config config CONFIG_BROKER_DEFAULT_KEY
->>>>>>> 03eeb1a7
     with_broker server_config config: | broker/BrokerCli |
       block.call broker
   else:
