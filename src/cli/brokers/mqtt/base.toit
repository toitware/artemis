--- conflicted
+++ resolved
@@ -205,20 +205,15 @@
         log.info "$(%08d Time.monotonic_us): Releasing lock"
         client.publish topic_lock (ubjson.encode null) --retain
 
-<<<<<<< HEAD
+  get_device --device_id/string -> DetailedDevice:
+    throw "UNIMPLEMENTED"
+
   upload_image -> none
       --organization_id/string
       --app_id/string
       --word_size/int
       content/ByteArray:
     upload_resource_ "toit/$organization_id/apps/$app_id/image$word_size" content
-=======
-  get_device --device_id/string -> DetailedDevice:
-    throw "UNIMPLEMENTED"
-
-  upload_image --app_id/string --word_size/int content/ByteArray -> none:
-    upload_resource_ "toit/apps/$app_id/image$word_size" content
->>>>>>> 9b7b5961
 
   upload_firmware --organization_id/string --firmware_id/string parts/List -> none:
     upload_resource_in_parts_ "toit/$organization_id/firmware/$firmware_id" parts
