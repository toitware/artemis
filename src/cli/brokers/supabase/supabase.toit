// Copyright (C) 2022 Toitware ApS. All rights reserved.

import certificate_roots
import net
import monitor
import http
import encoding.json
import reader
import supabase

import ..broker
import ...config
import ...device
import ...ui
import ....shared.server_config

create_broker_cli_supabase server_config/ServerConfigSupabase config/Config -> BrokerCliSupabase:
  local_storage := ConfigLocalStorage config --auth_key="$(CONFIG_SERVER_AUTHS_KEY).$(server_config.name)"
  supabase_client := supabase.Client --server_config=server_config --local_storage=local_storage
      --certificate_provider=: certificate_roots.MAP[it]
  id := "supabase/$server_config.host"
  return BrokerCliSupabase supabase_client --id=id

class BrokerCliSupabase implements BrokerCli:
  client_/supabase.Client? := null
  /** See $BrokerCli.id. */
  id/string

  constructor --.id/string .client_:

  close:
    if client_:
      client_.close
      client_ = null

  is_closed -> bool:
    return client_ == null

  ensure_authenticated [block]:
    client_.ensure_authenticated block

  sign_up --email/string --password/string:
    client_.auth.sign_up --email=email --password=password

  sign_in --email/string --password/string:
    client_.auth.sign_in --email=email --password=password

  sign_in --provider/string --ui/Ui --open_browser/bool:
    client_.auth.sign_in
        --provider=provider
        --ui=ui
        --open_browser=open_browser

  update_goal --device_id/string [block]:
    // TODO(florian): should we take some locks here to avoid
    // concurrent updates of the goal. Alternatively, we could

    detailed_device := get_device --device_id=device_id

    new_goal := block.call detailed_device

    client_.rest.rpc "toit_artemis.set_goal" {
      "_device_id": device_id,
      "_goal": new_goal,
    }

  get_device --device_id/string:
    current_goal := client_.rest.rpc "toit_artemis.get_goal" {
      "_device_id": device_id,
    }

    state := client_.rest.rpc "toit_artemis.get_state" {
      "_device_id": device_id,
    }

<<<<<<< HEAD
  upload_image
      --organization_id/string
      --app_id/string
      --word_size/int
      content/ByteArray -> none:
    client_.storage.upload --path="toit-artemis-assets/$organization_id/images/$app_id.$word_size" --content=content

  upload_firmware --organization_id/string --firmware_id/string parts/List -> none:
=======
    return DetailedDevice --goal=current_goal --state=state

  upload_image --app_id/string --word_size/int content/ByteArray -> none:
    client_.storage.upload --path="toit-artemis-assets/images/$app_id.$word_size" --content=content

  upload_firmware --firmware_id/string parts/List -> none:
>>>>>>> 9b7b5961
    content := #[]
    parts.do: | part/ByteArray | content += part  // TODO(kasper): Avoid all this copying.
    client_.storage.upload --path="toit-artemis-assets/$organization_id/firmware/$firmware_id" --content=content

  download_firmware --organization_id/string --id/string -> ByteArray:
    content := #[]
    client_.storage.download --path="toit-artemis-assets/$organization_id/firmware/$id":
      | reader/reader.Reader |
        while data := reader.read:
          content += data
    return content

  notify_created --device_id/string --state/Map -> none:
    client_.rest.rpc "toit_artemis.new_provisioned" {
      "_device_id" : device_id,
      "_state" : state,
    }

  print_status -> none:
    print_on_stderr_ "The Supabase client does not support 'status'"
    exit 1

  watch_presence -> none:
    print_on_stderr_ "The Supabase client does not support 'watch-presence'"
    exit 1<|MERGE_RESOLUTION|>--- conflicted
+++ resolved
@@ -73,7 +73,8 @@
       "_device_id": device_id,
     }
 
-<<<<<<< HEAD
+    return DetailedDevice --goal=current_goal --state=state
+
   upload_image
       --organization_id/string
       --app_id/string
@@ -82,14 +83,6 @@
     client_.storage.upload --path="toit-artemis-assets/$organization_id/images/$app_id.$word_size" --content=content
 
   upload_firmware --organization_id/string --firmware_id/string parts/List -> none:
-=======
-    return DetailedDevice --goal=current_goal --state=state
-
-  upload_image --app_id/string --word_size/int content/ByteArray -> none:
-    client_.storage.upload --path="toit-artemis-assets/images/$app_id.$word_size" --content=content
-
-  upload_firmware --firmware_id/string parts/List -> none:
->>>>>>> 9b7b5961
     content := #[]
     parts.do: | part/ByteArray | content += part  // TODO(kasper): Avoid all this copying.
     client_.storage.upload --path="toit-artemis-assets/$organization_id/firmware/$firmware_id" --content=content
