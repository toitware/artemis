// Copyright (C) 2022 Toitware ApS. All rights reserved.

import log
import net

import .artemis_servers.artemis_server
import .utils
import .jobs

import ..shared.server_config
import ..shared.postgrest as supabase


INTERVAL_ ::= Duration --m=20
INTERVAL_BETWEEN_ATTEMPTS_ ::= Duration --m=2

last_success_/JobTime? := null
last_attempt_/JobTime? := null

check_in_server_/ArtemisServerService? := null

check_in_schedule now/JobTime -> JobTime:
  if not last_attempt_: return now
  next := last_attempt_ + INTERVAL_BETWEEN_ATTEMPTS_
  if last_success_: next = max next (last_success_ + INTERVAL_)
  return next

check_in_timeout -> Duration?:
  now := JobTime.now
  next := check_in_schedule now
  return now.to next

check_in network/net.Interface logger/log.Logger:
  now := JobTime.now
  next := check_in_schedule now
  if now < next: return

  last_attempt_ = now
  success := false
  try:
    // TODO(kasper): Let this be more mockable for testing.
    // For now, we just always fail to report when this
    // runs under tests.
    if not check_in_server_: return

    success = check_in_server_.check_in network logger
    if success: logger.info "status reporting succeeded"
    last_success_ = now
  finally:
    if not success: logger.warn "status reporting failed"

/**
Sets up the check-in functionality.

This is the service that contacts the Toitware backend to report that a
  certain device is online and using Artemis.
*/
check_in_setup assets/Map device/Map -> none:
  // For simplicity we are reusing the broker configurations for
  // the customer brokers for the Artemis-server configurations.
  server_config := decode_server_config "artemis.broker" assets
  if not server_config: return

  hardware_id := device["hardware_id"]
<<<<<<< HEAD
  check_in_server_ = ArtemisServerService server_config --hardware_id=hardware_id


check_in_server_/ArtemisServerService? := null
=======
  check_in_server_ = ArtemisServerService broker_config --hardware_id=hardware_id
>>>>>>> 1a4852a0
<|MERGE_RESOLUTION|>--- conflicted
+++ resolved
@@ -62,11 +62,4 @@
   if not server_config: return
 
   hardware_id := device["hardware_id"]
-<<<<<<< HEAD
-  check_in_server_ = ArtemisServerService server_config --hardware_id=hardware_id
-
-
-check_in_server_/ArtemisServerService? := null
-=======
-  check_in_server_ = ArtemisServerService broker_config --hardware_id=hardware_id
->>>>>>> 1a4852a0
+  check_in_server_ = ArtemisServerService server_config --hardware_id=hardware_id