--- conflicted
+++ resolved
@@ -82,9 +82,8 @@
   handle index/int arguments/any --gid/int --client/int -> any:
     if index == api.ArtemisService.VERSION_INDEX:
       return version
-<<<<<<< HEAD
-    if index == api.ArtemisService.CONTAINER_RESTART_INDEX:
-      return container_restart --delay_until_us=arguments
+    if index == api.ArtemisService.CONTAINER_CURRENT_RESTART_INDEX:
+      return container_current_restart --gid=gid --wakeup_us=arguments
     if index == api.ArtemisService.CHANNEL_OPEN_INDEX:
       return channel_open client --topic=arguments
     if index == api.ArtemisService.CHANNEL_SEND_INDEX:
@@ -96,18 +95,17 @@
     if index == api.ArtemisService.CHANNEL_ACKNOWLEDGE_INDEX:
       channel := (resource client arguments[0]) as ChannelResource
       return channel.acknowledge arguments[1] arguments[2]
-=======
-    if index == api.ArtemisService.CONTAINER_CURRENT_RESTART_INDEX:
-      return container_current_restart --gid=gid --wakeup_us=arguments
->>>>>>> 0d436f9f
     unreachable
 
   version -> string:
     return ARTEMIS_VERSION
 
-<<<<<<< HEAD
-  container_restart --delay_until_us/int? -> none:
-    throw "UNIMPLEMENTED"
+  container_current_restart --gid/int --wakeup_us/int? -> none:
+    job := containers_.get --gid=gid
+    job.restart --wakeup_us=wakeup_us
+
+  container_current_restart --wakeup_us/int? -> none:
+    unreachable  // Here to satisfy the checker.
 
   channel_open --topic/string -> int?:
     unreachable  // Here to satisfy the checker.
@@ -122,12 +120,4 @@
     unreachable  // Here to satisfy the checker.
 
   channel_open client/int --topic/string -> ChannelResource:
-    return ChannelResource this client --topic=topic
-=======
-  container_current_restart --wakeup_us/int? -> none:
-    unreachable  // Not used.
-
-  container_current_restart --gid/int --wakeup_us/int? -> none:
-    job := containers_.get --gid=gid
-    job.restart --wakeup_us=wakeup_us
->>>>>>> 0d436f9f
+    return ChannelResource this client --topic=topic