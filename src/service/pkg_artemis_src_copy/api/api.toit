// Copyright (C) 2023 Toitware ApS. All rights reserved.
// Use of this source code is governed by an MIT-style license that can be
// found in the LICENSE file.

import system.services show ServiceSelector ServiceClient

interface ArtemisService:
  static SELECTOR ::= ServiceSelector
      --uuid="61d82c0b-7009-4e16-b248-324de4e25f9B"
      --major=0
      --minor=2

  version -> string
  static VERSION_INDEX /int ::= 0

  container_current_restart --wakeup_us/int? -> none
  static CONTAINER_CURRENT_RESTART_INDEX /int ::= 1

  channel_open --topic/string -> int?
  static CHANNEL_OPEN_INDEX /int ::= 2

  channel_send handle/int bytes/ByteArray -> none
  static CHANNEL_SEND_INDEX /int ::= 3

  channel_receive_page handle/int --page/ByteArray? -> ByteArray?
  static CHANNEL_RECEIVE_PAGE_INDEX /int ::= 4

  channel_acknowledge handle/int sn/int count/int -> none
  static CHANNEL_ACKNOWLEDGE_INDEX /int ::= 5

class ArtemisClient extends ServiceClient
    implements ArtemisService:
  static SELECTOR ::= ArtemisService.SELECTOR
  constructor selector/ServiceSelector=SELECTOR:
    assert: selector.matches SELECTOR
    super selector

  version -> string:
    return invoke_ ArtemisService.VERSION_INDEX null

<<<<<<< HEAD
  container_restart --delay_until_us/int? -> none:
    invoke_ ArtemisService.CONTAINER_RESTART_INDEX delay_until_us

  channel_open --topic/string -> int?:
    return invoke_ ArtemisService.CHANNEL_OPEN_INDEX topic

  channel_send handle/int bytes/ByteArray -> none:
    invoke_ ArtemisService.CHANNEL_SEND_INDEX [handle, bytes]

  channel_receive_page handle/int --page/ByteArray?=null -> ByteArray?:
    return invoke_ ArtemisService.CHANNEL_RECEIVE_PAGE_INDEX [handle, page]

  channel_acknowledge handle/int sn/int count/int -> none:
    invoke_ ArtemisService.CHANNEL_ACKNOWLEDGE_INDEX [handle, sn, count]
=======
  container_current_restart --wakeup_us/int? -> none:
    invoke_ ArtemisService.CONTAINER_CURRENT_RESTART_INDEX wakeup_us
>>>>>>> 0d436f9f
<|MERGE_RESOLUTION|>--- conflicted
+++ resolved
@@ -38,9 +38,8 @@
   version -> string:
     return invoke_ ArtemisService.VERSION_INDEX null
 
-<<<<<<< HEAD
-  container_restart --delay_until_us/int? -> none:
-    invoke_ ArtemisService.CONTAINER_RESTART_INDEX delay_until_us
+  container_current_restart --wakeup_us/int? -> none:
+    invoke_ ArtemisService.CONTAINER_CURRENT_RESTART_INDEX wakeup_us
 
   channel_open --topic/string -> int?:
     return invoke_ ArtemisService.CHANNEL_OPEN_INDEX topic
@@ -53,7 +52,3 @@
 
   channel_acknowledge handle/int sn/int count/int -> none:
     invoke_ ArtemisService.CHANNEL_ACKNOWLEDGE_INDEX [handle, sn, count]
-=======
-  container_current_restart --wakeup_us/int? -> none:
-    invoke_ ArtemisService.CONTAINER_CURRENT_RESTART_INDEX wakeup_us
->>>>>>> 0d436f9f
