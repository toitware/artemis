// Copyright (C) 2023 Toitware ApS. All rights reserved.
// Use of this source code is governed by an MIT-style license that can be
// found in the LICENSE file.

import ..artemis as artemis
import ..api as api

class ContainerCurrent implements artemis.Container:
  client_/api.ArtemisClient
  constructor:
    client := artemis.artemis_client_
    if not client: throw "Artemis unavailable"
    client_ = client

  restart --delay/Duration?=null -> none:
<<<<<<< HEAD
    client_.container_restart
        --delay_until_us=(delay and Time.monotonic_us + delay.in_us)
=======
    wakeup_us := delay and Time.monotonic_us + delay.in_us
    service_.container_current_restart --wakeup_us=wakeup_us
>>>>>>> 0d436f9f
    // The container is restarted, so we don't not
    // return here.
    unreachable<|MERGE_RESOLUTION|>--- conflicted
+++ resolved
@@ -13,13 +13,8 @@
     client_ = client
 
   restart --delay/Duration?=null -> none:
-<<<<<<< HEAD
-    client_.container_restart
-        --delay_until_us=(delay and Time.monotonic_us + delay.in_us)
-=======
     wakeup_us := delay and Time.monotonic_us + delay.in_us
-    service_.container_current_restart --wakeup_us=wakeup_us
->>>>>>> 0d436f9f
+    client_.container_current_restart --wakeup_us=wakeup_us
     // The container is restarted, so we don't not
     // return here.
     unreachable