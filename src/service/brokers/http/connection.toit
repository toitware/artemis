// Copyright (C) 2022 Toitware ApS. All rights reserved.

import certificate-roots
import encoding.json
import encoding.base64
import http
import net
import reader show Reader
import system.storage
import certificate-roots
import ....shared.server-config show ServerConfigHttp

class HttpConnection_:
  client_/http.Client? := null
  config_/ServerConfigHttp
  network_/net.Interface
  static certificates-are-installed_/bool := false

  constructor .network_ .config_:
<<<<<<< HEAD
    certificate-roots.install-common-trusted-roots
    if config_.root-certificate-ders:
      config_.root-certificate-ders.do:
        certificate := tls.RootCertificate it
        certificate.install
=======
    if not certificates-are-installed_:
      certificates-are-installed_ = true
      certificate-roots.install-common-trusted-roots
    config_.install-root-certificates
>>>>>>> 5b3f9d31
    create-fresh-client_

  create-fresh-client_ -> none:
    if client_:
      client_.close
      client_ = null

    if config_.root-certificate-ders:
      client_ = http.Client.tls network_ --security-store=HttpSecurityStore_
    else:
      client_ = http.Client network_

  is-closed -> bool:
    return client_ == null

  close:
    if not client_: return
    client_.close
    client_ = null

  send-request command/int data/Map -> any:
    send-request command data: | reader/Reader |
      return json.decode-stream reader
    unreachable

  send-request command/int data/Map --expected-status/int?=null [block] -> none:
    encoded := #[command] + (json.encode data)
    request-headers/http.Headers? := null
    if config_.device-headers:
      request-headers = http.Headers
      config_.device-headers.do: | key value |
        request-headers.add key value

    body/Reader? := null
    status/int := -1
    response/http.Response? := null

    MAX-ATTEMPTS ::= 3
    for i := 0; i < MAX-ATTEMPTS; i++:
      response = client_.post encoded
          --host=config_.host
          --port=config_.port
          --path=config_.path
          --headers=request-headers
      body = response.body
      status = response.status-code

      if status != http.STATUS-BAD-GATEWAY or i == MAX-ATTEMPTS - 1:
        break

      // Cloudflare frequently returns with a 502.
      // Close the client and try again.
      create-fresh-client_

    if status == http.STATUS-IM-A-TEAPOT:
      decoded := json.decode-stream body
      throw "Broker error: $decoded"

    try:
      if expected-status and expected-status != status:
        throw "Unexpected status: $status"
      if status == http.STATUS-NOT-FOUND: throw "Not found"
      if not 200 <= status < 300: throw "Unexpected status: $status"
      block.call body
    finally:
      catch: response.drain

class HttpSecurityStore_ extends http.SecurityStore:
  // We store the cached session data in RTC memory. This means that
  // it survives deep sleeps, but that any loss of power or firmware
  // update will clear it.
  static bucket ::= storage.Bucket.open --ram "toit.io/artemis/tls"

  store-session-data host/string port/int data/ByteArray -> none:
    bucket[key_ host port] = data

  delete-session-data host/string port/int -> none:
    bucket.remove (key_ host port)

  retrieve-session-data host/string port/int -> ByteArray?:
    return bucket.get (key_ host port)

  key_ host/string port/int -> string:
    return "$host:$port"<|MERGE_RESOLUTION|>--- conflicted
+++ resolved
@@ -17,18 +17,10 @@
   static certificates-are-installed_/bool := false
 
   constructor .network_ .config_:
-<<<<<<< HEAD
-    certificate-roots.install-common-trusted-roots
-    if config_.root-certificate-ders:
-      config_.root-certificate-ders.do:
-        certificate := tls.RootCertificate it
-        certificate.install
-=======
     if not certificates-are-installed_:
       certificates-are-installed_ = true
       certificate-roots.install-common-trusted-roots
     config_.install-root-certificates
->>>>>>> 5b3f9d31
     create-fresh-client_
 
   create-fresh-client_ -> none:
