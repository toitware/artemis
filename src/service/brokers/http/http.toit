--- conflicted
+++ resolved
@@ -13,28 +13,13 @@
 
 class BrokerServiceHttp implements BrokerService:
   logger_/log.Logger
-<<<<<<< HEAD
-  host_/string
-  port_/int
-  path_/string
-
-  constructor .logger_ --host/string --port/int --path/string:
-    host_ = host
-    port_ = port
-    path_ = path
-
-  connect --network/net.Client --device/Device -> BrokerConnection:
-    connection := HttpConnection_ network host_ port_ path_
-    return BrokerConnectionHttp logger_ device connection
-=======
   server_config_/ServerConfigHttpToit
 
   constructor .logger_ .server_config_:
 
   connect --network/net.Client --device/Device -> BrokerConnection:
-    connection := HttpConnection_ network server_config_.host server_config_.port
+    connection := HttpConnection_ network server_config_.host server_config_.port server_config_.path
     return BrokerConnectionHttp logger_ device connection server_config_.poll_interval
->>>>>>> 93200891
 
 
 class BrokerConnectionHttp implements BrokerConnection:
