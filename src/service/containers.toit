// Copyright (C) 2022 Toitware ApS. All rights reserved.

import gpio
import log
import reader show Reader SizedReader
import uuid

import system.containers
import supabase.utils

import .jobs
import .esp32.pin_trigger
import .scheduler

class ContainerManager:
  logger_/log.Logger
  scheduler_/Scheduler

  jobs_ ::= {:}           // Map<string, ContainerJob>
  images_ ::= {}          // Set<uuid.Uuid>
  images_bundled_ ::= {}  // Set<uuid.Uuid>
  pin_trigger_manager_/PinTriggerManager ::= ?

  constructor logger/log.Logger .scheduler_:
    logger_ = logger.with_name "containers"
    pin_trigger_manager_ = PinTriggerManager scheduler_ logger_
    containers.images.do: | image/containers.ContainerImage |
      images_.add image.id
      // TODO(kasper): It feels like a bit of a hack to determine
      // if an installed container image is bundled based on
      // whether or not it has a name.
      is_bundled := image.name != null
      if is_bundled: images_bundled_.add image.id

  load state/Map -> none:
    apps := state.get "apps" --if_absent=: return
    apps.do: | name description |
      id/uuid.Uuid? := null
      catch: id = uuid.parse (description.get ContainerJob.KEY_ID)
      if not id: continue.do
      job := create --name=name --id=id --description=description
      // TODO(kasper): We should be able to find all container
      // images used by the current state in flash, so it isn't
      // very clear how we should handle it if we cannot. Should
      // we drop such an app from the current state? Seems like
      // the right thing to do.
      if job: add_ job --message="load"

    pin_trigger_manager_.start jobs_.values

  setup_deep_sleep_triggers:
    pin_trigger_manager_.prepare_deep_sleep jobs_.values

  get --name/string -> ContainerJob?:
    return jobs_.get name

  create --name/string --id/uuid.Uuid --description/Map -> ContainerJob?
      --reader/Reader?=null:
    if reader:
      writer/containers.ContainerImageWriter := ?
      if reader is SizedReader:
        size := (reader as SizedReader).size
        logger_.info "image download" --tags={"id": id, "size": size}
        writer = containers.ContainerImageWriter size
        while data := reader.read: writer.write data
      else:
        logger_.warn "image download with unknown size" --tags={"id": id}
        data := utils.read_all reader
        writer = containers.ContainerImageWriter data.size
        writer.write data
      image := writer.commit
      logger_.info "image downloaded" --tags={"id": image}
      if image != id: throw "invalid state"
      images_.add id
    else if not images_.contains id:
      return null
    return ContainerJob
        --name=name
        --id=id
        --description=description
        --pin_trigger_manager=pin_trigger_manager_

  install job/ContainerJob -> none:
    job.has_run_after_install_ = false
    add_ job --message="install"

  uninstall job/ContainerJob -> none:
    remove_ job --message="uninstall"
    id := job.id
    // TODO(kasper): We could consider using reference counting
    // here instead of running through the jobs.
    preserve := images_bundled_.contains id
        or jobs_.any --values: it.id == id
    if preserve: return
    containers.uninstall job.id
    images_.remove id
    logger_.info "image uninstalled" --tags={"id": id}

  update job/ContainerJob description/Map -> none:
    scheduler_.remove_job job
    job.update description
    pin_trigger_manager_.update_job job
    // After updating the description of an app, we
    // mark it as being newly installed for the purposes
    // of scheduling. This means that it will start
    // again if it has an install trigger.
    job.has_run_after_install_ = false
    logger_.info "update" --tags=job.tags
    scheduler_.add_job job

  add_ job/ContainerJob --message/string -> none:
    jobs_[job.name] = job
    scheduler_.add_job job
    logger_.info message --tags=job.tags

  remove_ job/ContainerJob --message/string -> none:
    jobs_.remove job.name
    scheduler_.remove_job job
    logger_.info message --tags=job.tags

class ContainerJob extends Job:
  // The key of the ID in the $description.
  static KEY_ID ::= "id"

  pin_trigger_manager_/PinTriggerManager

  id/uuid.Uuid
  description_/Map := ?
  running_/containers.Container? := null
  runlevel_/int := Job.RUNLEVEL_NORMAL

  is_background_/bool := false
  trigger_boot_/bool := false
  trigger_install_/bool := false
  trigger_interval_/Duration? := null
  trigger_gpio_levels_/Map? := null

  // The $ContainerManager is responsible for scheduling
  // newly installed containers, so it manipulates this
  // field directly.
  has_run_after_install_/bool := true

  is_triggered_/bool := false

  constructor --name/string --.id --description/Map --pin_trigger_manager/PinTriggerManager:
    description_ = description
    pin_trigger_manager_ = pin_trigger_manager
    super name
    update description

  stringify -> string:
    return "container:$name"

  is_running -> bool:
    return running_ != null

  is_background -> bool:
    return is_background_

  runlevel -> int:
    return runlevel_

  description -> Map:
    return description_

  tags -> Map:
    // TODO(florian): do we want to add the description here?
    return { "name": name, "id": id }

  schedule now/JobTime last/JobTime? -> JobTime?:
    if runlevel_ <= Job.RUNLEVEL_CRITICAL:
      // TODO(kasper): Find a way to reboot the device if
      // a critical container keeps restarting.
      return now
    else if trigger_boot_ and not has_run_after_boot:
      return now
    else if trigger_install_ and not has_run_after_install_:
      return now
    else if trigger_interval_:
      return last ? last + trigger_interval_ : now
    else if is_triggered_:
      return now
    else:
      // TODO(kasper): Don't run at all. Maybe that isn't
      // a great default when you have no triggers?
      return null

  schedule_tune last/JobTime -> JobTime:
    // If running the container took a long time, we tune the
    // schedule and postpone the next run by making it start
    // at the beginning of the next period instead of now.
    return Job.schedule_tune_periodic last trigger_interval_

  start now/JobTime -> none:
    if running_: return
    arguments := description_.get "arguments"
    has_run_after_install_ = true
    running_ = containers.start id arguments
    scheduler_.on_job_started this
    running_.on_stopped::
      running_ = null
      is_triggered_ = false
      scheduler_.on_job_stopped this
      pin_trigger_manager_.rearm_job this

  stop -> none:
    if not running_: return
    running_.stop

  update description/Map -> none:
    assert: not is_running
    description_ = description
    is_background_ = description.contains "background"

    // Update runlevel.
    if name.starts_with "cellular":
      // TODO(kasper): This is a hack. We should replace this
      // something more general.
      runlevel_ = Job.RUNLEVEL_SAFE
    else if description.contains "critical":
      runlevel_ = Job.RUNLEVEL_CRITICAL
    else:
      runlevel_ = Job.RUNLEVEL_NORMAL

    // Update triggers.
    trigger_boot_ = false
    trigger_install_ = false
    trigger_interval_ = null
<<<<<<< HEAD
    trigger_gpio_levels_ = null
=======
    triggers_gpio_ = null
    if runlevel_ <= Job.RUNLEVEL_CRITICAL: return

>>>>>>> edf5cbd1
    description_.get "triggers" --if_present=: | triggers/Map |
      triggers.do: | name/string value |
        if name == "boot": trigger_boot_ = true
        if name == "install": trigger_install_ = true
        if name == "interval": trigger_interval_ = (Duration --s=value)
        if name.starts_with "gpio-high:":
          if not trigger_gpio_levels_: trigger_gpio_levels_ = {:}
          trigger_gpio_levels_[value] = 1
        if name.starts_with "gpio-low:":
          if not trigger_gpio_levels_: trigger_gpio_levels_ = {:}
          trigger_gpio_levels_[value] = 0

  has_pin_triggers -> bool:
    return trigger_gpio_levels_ != null

  has_pin_trigger pin/int --level/int -> bool:
    return (trigger_gpio_levels_.get pin) == level<|MERGE_RESOLUTION|>--- conflicted
+++ resolved
@@ -226,13 +226,9 @@
     trigger_boot_ = false
     trigger_install_ = false
     trigger_interval_ = null
-<<<<<<< HEAD
     trigger_gpio_levels_ = null
-=======
-    triggers_gpio_ = null
     if runlevel_ <= Job.RUNLEVEL_CRITICAL: return
 
->>>>>>> edf5cbd1
     description_.get "triggers" --if_present=: | triggers/Map |
       triggers.do: | name/string value |
         if name == "boot": trigger_boot_ = true
