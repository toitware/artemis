// Copyright (C) 2022 Toitware ApS. All rights reserved.

import encoding.ubjson
import log
import net
import monitor
import mqtt
import mqtt.packets as mqtt
import uuid

import system.containers

import .actions
import .applications
import .jobs

import ..shared.connect

CLIENT_ID ::= "toit/artemis-service-$(random 0x3fff_ffff)"

revision/int? := null
config/Map ::= {:}
max_offline/Duration? := null

client/mqtt.FullClient? := null

// Index in return value from `process_stats`.
BYTES_ALLOCATED ::= 4

class SynchronizeJob extends Job:
<<<<<<< HEAD
  device/ArtemisDevice
=======
  logger_/log.Logger
  device_/ArtemisDevice
>>>>>>> 6cc118e0
  applications_/ApplicationManager
  actions_/monitor.Channel ::= monitor.Channel 16  // TODO(kasper): Maybe this should be unbounded?

<<<<<<< HEAD
  constructor .device .applications_:
=======
  constructor logger/log.Logger .device_ .applications_:
    logger_ = logger.with_name "synchronize"
    super "synchronize"
>>>>>>> 6cc118e0

  schedule now/JobTime -> JobTime?:
    if not last_run or not max_offline: return now
    return last_run + max_offline

  run -> none:
    synchronize_

  synchronize_ -> none:
    stats := List BYTES_ALLOCATED + 1  // Use this to collect stats to avoid allocation.
    allocated := (process_stats stats)[BYTES_ALLOCATED]
<<<<<<< HEAD
    logger.info "connecting to broker" --tags={"device": device.name}
=======
    updates := monitor.Channel 10
    logger_.info "connecting to broker" --tags={"device": device_.name}
>>>>>>> 6cc118e0

    disconnect ::= run_client this
    try:
      while true:
        applications_.synchronize client
        if process_actions_: continue

        new_allocated := (process_stats stats)[BYTES_ALLOCATED]
        delta := new_allocated - allocated
        logger_.info "synchronized" --tags={"allocated": delta}
        allocated = new_allocated
        if max_offline:
          logger_.info "going offline" --tags={"duration": max_offline}
          return
    finally:
      disconnect.call

  process_actions_ -> bool:
    actions/List? := actions_.receive

    // TODO(kasper): Not all actions will work on the 'apps' subsection,
    // so this needs to be generalized.
    if actions: config["apps"] = Action.apply actions (config.get "apps")

    // If there are any incomplete apps left, we still have
    // work to do, so we return true. If all apps have been
    // completed, we're done.
    return actions_.size > 0 or applications_.any_incomplete

  handle_nop -> none:
    actions_.send null

  handle_new_config new_config/Map -> none:
    actions := []
    existing := config.get "apps" --if_absent=: {:}
    apps := new_config.get "apps" --if_absent=: {:}
    apps.do: | name new |
      old := existing.get name
      if old != new:
        // New or updated app.
        if old:
          actions.add (ActionApplicationUpdate applications_ name new old)
        else:
          actions.add (ActionApplicationInstall applications_ name new)
    existing.do: | name old |
      if apps.get name: continue.do
      actions.add (ActionApplicationUninstall applications_ name old)

    // TODO(kasper): Should this just stay in config?
    if new_config.contains "max-offline":
      max_offline = Duration --s=new_config["max-offline"]
    else:
      max_offline = null

    actions_.send actions

  handle_new_image topic/string packet/mqtt.PublishPacket -> none:
    // TODO(kasper): This is a bit hacky.
    path := topic.split "/"
    id := path[2]
    application/Application? := applications_.get id
    if not application or application.is_complete: return
    application.complete packet.payload_stream
    logger.info "app install: received image" --tags={
        "name": application.name,
        "id": application.id,
    }
    actions_.send null

// TODO(kasper): Turn this into a method on SynchronizeJob.
run_client job/SynchronizeJob -> Lambda:
  device ::= job.device
  network := net.open
  transport := create_transport network
  client = mqtt.FullClient --transport=transport

  // Since we are using `retain` for important data, we simply connect
  // with the clean-session flag. The broker does not need to save
  // QoS packets that aren't retained.
  options := mqtt.SessionOptions
      --client_id=CLIENT_ID
      --clean_session
      --last_will=(mqtt.LastWill --retain device.topic_presence "disappeared".to_byte_array --qos=0)

  client.connect --options=options

  disconnected := monitor.Latch

  // Add the topics we care about.
  subscribed_to_config := false
  new_config/Map? := null

  handle_task/Task? := ?
  handle_task = task::
    catch --trace:
      try:
        client.handle: | packet/mqtt.Packet |
          if packet is mqtt.PublishPacket:
            publish := packet as mqtt.PublishPacket
            topic := publish.topic
            if topic == device.topic_revision:
              new_revision := ubjson.decode publish.payload
              if new_revision != revision:
                revision = new_revision
                if not subscribed_to_config:
                  subscribed_to_config = true
                  client.subscribe device.topic_config
                if new_config and revision == new_config["revision"]:
                  job.handle_new_config new_config
              else:
                job.handle_nop
            else if topic == device.topic_config:
              new_config = ubjson.decode publish.payload
              if revision == new_config["revision"]:
                job.handle_new_config new_config
            else if topic.starts_with "toit/apps/":
<<<<<<< HEAD
              job.handle_new_image topic publish
=======
              // TODO(kasper): Hacky!
              path := topic.split "/"
              id := path[2]
              application/Application? := applications.get id
              if application:
                applications.complete application publish.payload_stream
                // Our local state has changed. Maybe we're done? Let
                // the update handler know.
                updates.send UPDATE_CHANGE_STATE
>>>>>>> 6cc118e0
      finally:
        critical_do:
          disconnected.set true
          client.close --force
          network.close
        client = null
        handle_task = null

  // Wait for the client to run.
  client.when_running: null
  client.publish device.topic_presence "online".to_byte_array --retain
  client.subscribe device.topic_revision

  disconnect_lambda := ::
    try:
      if client: client.publish device.topic_presence "offline".to_byte_array --retain
      if client: client.close
      with_timeout --ms=3_000: disconnected.get
    finally:
      if handle_task: handle_task.cancel
  return disconnect_lambda<|MERGE_RESOLUTION|>--- conflicted
+++ resolved
@@ -28,22 +28,14 @@
 BYTES_ALLOCATED ::= 4
 
 class SynchronizeJob extends Job:
-<<<<<<< HEAD
+  logger_/log.Logger
   device/ArtemisDevice
-=======
-  logger_/log.Logger
-  device_/ArtemisDevice
->>>>>>> 6cc118e0
   applications_/ApplicationManager
   actions_/monitor.Channel ::= monitor.Channel 16  // TODO(kasper): Maybe this should be unbounded?
 
-<<<<<<< HEAD
-  constructor .device .applications_:
-=======
-  constructor logger/log.Logger .device_ .applications_:
+  constructor logger/log.Logger .device .applications_:
     logger_ = logger.with_name "synchronize"
     super "synchronize"
->>>>>>> 6cc118e0
 
   schedule now/JobTime -> JobTime?:
     if not last_run or not max_offline: return now
@@ -55,12 +47,8 @@
   synchronize_ -> none:
     stats := List BYTES_ALLOCATED + 1  // Use this to collect stats to avoid allocation.
     allocated := (process_stats stats)[BYTES_ALLOCATED]
-<<<<<<< HEAD
-    logger.info "connecting to broker" --tags={"device": device.name}
-=======
     updates := monitor.Channel 10
-    logger_.info "connecting to broker" --tags={"device": device_.name}
->>>>>>> 6cc118e0
+    logger_.info "connecting to broker" --tags={"device": device.name}
 
     disconnect ::= run_client this
     try:
@@ -122,12 +110,8 @@
     path := topic.split "/"
     id := path[2]
     application/Application? := applications_.get id
-    if not application or application.is_complete: return
-    application.complete packet.payload_stream
-    logger.info "app install: received image" --tags={
-        "name": application.name,
-        "id": application.id,
-    }
+    if not application: return
+    applications_.complete application packet.payload_stream
     actions_.send null
 
 // TODO(kasper): Turn this into a method on SynchronizeJob.
@@ -177,19 +161,7 @@
               if revision == new_config["revision"]:
                 job.handle_new_config new_config
             else if topic.starts_with "toit/apps/":
-<<<<<<< HEAD
               job.handle_new_image topic publish
-=======
-              // TODO(kasper): Hacky!
-              path := topic.split "/"
-              id := path[2]
-              application/Application? := applications.get id
-              if application:
-                applications.complete application publish.payload_stream
-                // Our local state has changed. Maybe we're done? Let
-                // the update handler know.
-                updates.send UPDATE_CHANGE_STATE
->>>>>>> 6cc118e0
       finally:
         critical_do:
           disconnected.set true
