// Copyright (C) 2022 Toitware ApS. All rights reserved.

import log
import monitor
import reader show Reader
import system.containers
import system.firmware
import uuid

import .containers
import .firmware_update
import .jobs
import .brokers.broker
import .check_in

import .device
import ..shared.json_diff show Modification json_equals

validate_firmware / bool := firmware.is_validation_pending

class SynchronizeJob extends TaskJob implements EventHandler:
  static ACTION_NOP_/Lambda ::= :: null

  logger_/log.Logger
  device_/Device
  containers_/ContainerManager
  broker_/BrokerService

  // We limit the capacity of the actions channel to avoid letting
  // the connect task build up too much work.
  actions_ ::= monitor.Channel 1

  constructor logger/log.Logger .device_ .containers_ .broker_:
    logger_ = logger.with_name "synchronize"
    super "synchronize"

  schedule now/JobTime last/JobTime? -> JobTime?:
    max_offline := device_.max_offline
    if not last or not max_offline: return now
    return min (check_in_schedule now) (last + max_offline)

  commit goal_state/Map actions/List -> Lambda:
    return ::
      actions.do: it.call
      logger_.info "goal state committed"

  parse_uuid_ value/string -> uuid.Uuid?:
    catch: return uuid.parse value
    logger_.warn "unable to parse uuid '$value'"
    return null

  run -> none:
    logger_.info "connecting" --tags={"device": device_.id}
    broker_.connect --device=device_ --callback=this: | resources/ResourceManager |
      logger_.info "connected" --tags={"device": device_.id}

      // TODO(florian): We don't need to report the state every time we
      // connect. We only need to do this the first time we connect or
      // if we know that the broker isn't up to date.
      report_state resources
      broker_.on_idle

      // The 'handle_goal' only pushes actions into the
      // 'actions_' channel.
      // This loop is responsible for actually executing the actions.
      // Note that some actions might create more actions. Specifically,
      // we expect a single 'commit' action for a configuration update.
      while true:
        lambda/Lambda? := null
        // The timeout is only relevant for the first iteration of the
        // loop, or when max-offline is not set. In all other cases
        // a 'break' will get us out of the loop.
        catch: with_timeout check_in_timeout: lambda = actions_.receive
        if not lambda:
          // No action (by 'handle_goal') was pushed into the channel.
          break
        lambda.call
        if actions_.size > 0: continue

        // We only handle incomplete containers when we're done processing
        // the other actions. This means that we prioritize firmware updates
        // and configuration changes over fetching containers.
        if containers_.any_incomplete:
          assert: actions_.size == 0  // No issues with getting blocked on send.
          actions_.send (action_container_image_fetch_ resources)
          continue

        // We've successfully connected to the network, so we consider
        // the current firmware functional. Go ahead and validate the
        // firmware if requested to do so.
        if validate_firmware:
          if firmware.validate:
            logger_.info "firmware update validated after connecting to network"
            validate_firmware = false
            device_.firmware_validated
          else:
            logger_.error "firmware update failed to validate"

        // We have successfully finished processing all actions.
        // Inform the broker.
        report_state resources

        if device_.max_offline:
          logger_.info "synchronized" --tags={"max-offline": device_.max_offline}
          break
        logger_.info "synchronized"
        broker_.on_idle

      logger_.info "disconnecting" --tags={"device": device_.id}

  handle_nop -> none:
    actions_.send ACTION_NOP_

  /**
  Handles new configurations.

  This function is part of the $EventHandler interface and is called by the
    broker.
  */
  handle_goal new_goal/Map? resources/ResourceManager -> none:
    if not (new_goal or device_.is_current_state_modified):
      // The new goal indicates that we should use the firmware state.
      // Since there is no current state, we are currently cleanly
      // running the firmware state.
      device_.goal_state = null
      handle_nop
      return

    current_state := device_.current_state
    new_goal = new_goal or device_.firmware_state

    if not new_goal.contains "firmware":
      logger_.error "missing firmware information"
      // TODO(kasper): Is there a missing action here? That
      // might lead to us not going idle, which is an issue.
      return

    if current_state["firmware"] != new_goal["firmware"]:
      device_.goal_state = new_goal

      from := current_state["firmware"]
      to := new_goal["firmware"]
      // The firmware changed. We need to update the firmware.
      logger_.info "update firmware from $from to $to"

      // We don't want to update the firmware while we're still
      // processing other actions. So we push the firmware update
      // action into the channel and return.
      actions_.send (action_firmware_update_ resources new_goal["firmware"])
      // If the firmware changed, we don't look at the rest of the
      // goal state. The only thing we care about is the firmware.
      return

    if device_.firmware_state["firmware"] != new_goal["firmware"]:
      assert: current_state["firmware"] == new_goal["firmware"]
      // The firmware has been downloaded and installed, but we haven't
      // rebooted yet.
      // We ignore all other entries in the goal state.
      device_.goal_state = new_goal
      handle_nop
      return

    modification/Modification? := Modification.compute --from=current_state --to=new_goal
    if not modification:
      device_.goal_state = null
      handle_nop
      return

    device_.goal_state = new_goal
    report_state resources

    logger_.info "goal state updated" --tags={"changes": Modification.stringify modification}

    bundle := []
    modification.on_map "apps"
        --added=: | name/string description |
          if description is not Map:
            logger_.error "container $name has invalid description"
            continue.on_map
          description_map := description as Map
          description_map.get ContainerJob.KEY_ID
              --if_absent=:
                logger_.error "container $name has no id"
              --if_present=:
                // A container just appeared in the state.
                id := parse_uuid_ it
                if id: bundle.add (action_container_install_ name id description_map)
        --removed=: | name/string |
          // A container disappeared completely from the state. We
          // uninstall it.
          bundle.add (action_container_uninstall_ name)
        --modified=: | name/string nested/Modification |
          description := new_goal["apps"][name]
          handle_container_update_ bundle name description nested

    modification.on_value "max-offline"
        --added   =: bundle.add (action_set_max_offline_ it)
        --removed =: bundle.add (action_set_max_offline_ null)
        --updated =: | _ to | bundle.add (action_set_max_offline_ to)

    actions_.send (commit new_goal bundle)

  handle_firmware_update_ resources/ResourceManager new/string -> none:
    actions_.send (action_firmware_update_ resources new)

  handle_container_update_ -> none
      bundle/List
      name/string
      description/Map
      modification/Modification:
    modification.on_value "id"
        --added=: | value |
          logger_.error "container $name gained an id ($value)"
          // Treat it as a request to install the container.
          id := parse_uuid_ value
          if id: bundle.add (action_container_install_ name id description)
          return
        --removed=: | value |
          logger_.error "container $name lost its id ($value)"
          // Treat it as a request to uninstall the container.
          bundle.add (action_container_uninstall_ name)
          return
        --updated=: | from to |
          // A container had its id (the code) updated. We uninstall
          // the old version and install the new one.
          // TODO(florian): it would be nicer to fetch the new version
          // before uninstalling the old one.
          bundle.add (action_container_uninstall_ name)
          id := parse_uuid_ to
          if id: bundle.add (action_container_install_ name id description)
          return

    bundle.add (action_container_update_ name description)

  action_container_install_ name/string id/uuid.Uuid description/Map -> Lambda:
    return::
      job := containers_.create
          --name=name
          --id=id
          --description=description
      containers_.install job
      // Installing a container job doesn't really do much, unless
      // the job is already complete because we've found its
      // container image in flash. In that case, we must remember
      // to update the device state.
      if job.is_complete:
        device_.state_container_install_or_update name description

  action_container_uninstall_ name/string -> Lambda:
    return::
      job/ContainerJob? := containers_.get --name=name
      if job:
        containers_.uninstall job
      else:
        logger_.error "container $name not found"
      device_.state_container_uninstall name

  action_container_update_ name/string description/Map -> Lambda:
    return::
      job/ContainerJob? := containers_.get --name=name
      if job:
        containers_.update job description
        device_.state_container_install_or_update name description
      else:
        logger_.error "container $name not found"

  action_container_image_fetch_ resources/ResourceManager -> Lambda:
    return::
      incomplete/ContainerJob? ::= containers_.first_incomplete
      if incomplete:
        resources.fetch_image incomplete.id:
          | reader/Reader |
            containers_.complete incomplete reader
            // The container image was successfully installed, so the job is
            // now complete. Go ahead and update the current state!
            device_.state_container_install_or_update
                incomplete.name
                incomplete.description

  action_set_max_offline_ value/any -> Lambda:
    return:: device_.state_set_max_offline ((value is int) ? Duration --s=value : null)

  action_firmware_update_ resources/ResourceManager new/string -> Lambda:
    return::
      // TODO(kasper): Introduce run-levels for jobs and make sure we're
      // not running a lot of other stuff while we update the firmware.
<<<<<<< HEAD
      firmware_update logger_ resources
          --device=device_
          --new=new
      device_.state_firmware_update new
      report_state resources
      firmware.upgrade
=======
      success := firmware_update logger_ resources --device=device_ --new=new
      if success:
        device_.state_firmware_update new
        report_status resources
        firmware.upgrade
>>>>>>> c5ce2931

  /**
  Sends the current device state to the broker.

  This includes the firmware state, the current state and the goal state.
  */
  report_state resources/ResourceManager -> none:
    // TODO(florian): we should not send modifications all the time.
    // 1. if nothing changed, no need to send anything.
    // 2. if we got a new goal-state, we can delay reporting the state
    //    for a bit, to give the goal-state time to become the current
    //    state.
    state := {
      "firmware-state": device_.firmware_state,
    }
    if device_.pending_firmware:
      state["pending-firmware"] = device_.pending_firmware
    if device_.is_current_state_modified:
      state["current-state"] = device_.current_state
    if device_.goal_state:
      state["goal-state"] = device_.goal_state
    resources.report_state state<|MERGE_RESOLUTION|>--- conflicted
+++ resolved
@@ -284,20 +284,11 @@
     return::
       // TODO(kasper): Introduce run-levels for jobs and make sure we're
       // not running a lot of other stuff while we update the firmware.
-<<<<<<< HEAD
-      firmware_update logger_ resources
-          --device=device_
-          --new=new
-      device_.state_firmware_update new
-      report_state resources
-      firmware.upgrade
-=======
       success := firmware_update logger_ resources --device=device_ --new=new
       if success:
         device_.state_firmware_update new
-        report_status resources
+        report_state resources
         firmware.upgrade
->>>>>>> c5ce2931
 
   /**
   Sends the current device state to the broker.
