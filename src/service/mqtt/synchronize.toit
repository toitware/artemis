--- conflicted
+++ resolved
@@ -38,33 +38,6 @@
 
     handle_task/Task? := ?
     handle_task = task::
-<<<<<<< HEAD
-      catch --trace:
-        try:
-          subscribed_to_config := false
-          new_config/Map? := null
-          client.handle: | packet/mqtt.Packet |
-            if packet is mqtt.PublishPacket:
-              publish := packet as mqtt.PublishPacket
-              topic := publish.topic
-              if topic == device.topic_revision:
-                new_revision := ubjson.decode publish.payload
-                if new_revision != revision_:
-                  revision_ = new_revision
-                  if not subscribed_to_config:
-                    subscribed_to_config = true
-                    client.subscribe device.topic_config
-                  if new_config and revision_ == new_config["revision"]:
-                    handle_update_config resources config_ new_config
-                    new_config = null
-                else:
-                  // Maybe we're done? We let the synchronization task
-                  // know so it can react to the changed state.
-                  handle_nop
-              else if topic == device.topic_config:
-                new_config = ubjson.decode publish.payload
-                if revision_ == new_config["revision"]:
-=======
       try:
         subscribed_to_config := false
         new_config/Map? := null
@@ -80,7 +53,6 @@
                   subscribed_to_config = true
                   client.subscribe device.topic_config
                 if new_config and revision_ == new_config["revision"]:
->>>>>>> 6c9ee86e
                   handle_update_config resources config_ new_config
                   new_config = null
               else:
@@ -118,6 +90,14 @@
         if handle_task: handle_task.cancel
 
   connect_client_ device/DeviceMqtt client/mqtt.FullClient -> none:
+    // On slower platforms where the overhead for processing packets is high,
+    // we can avoid a number of unwanted retransmits from the broker by using
+    // a higher 'keep alive' setting. The slowest packet processing is for
+    // firmware updates on the ESP32, where we need to erase and write to the
+    // flash as we read the payload stream.
+    keep_alive := platform == PLATFORM_FREERTOS
+        ? Duration --m=1
+        : Duration --m=3
     last_will ::= mqtt.LastWill device.topic_presence "disappeared".to_byte_array
         --retain
         --qos=0
@@ -127,5 +107,6 @@
     options ::= mqtt.SessionOptions
         --client_id=CLIENT_ID
         --clean_session
+        --keep_alive=keep_alive
         --last_will=last_will
     client.connect --options=options