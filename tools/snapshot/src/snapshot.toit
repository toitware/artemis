// Copyright (C) 2023 Toitware ApS. All rights reserved.

import ar
import host.file
import host.os
import cli
import uuid
import .utils_

extract_uuid --path/string -> string:
  if not file.is_file path:
    throw "Snapshot file not found: $path"
  bytes := file.read_content path
  return extract_uuid bytes

extract_uuid snapshot_bytes/ByteArray -> string:
  ar_reader := ar.ArReader.from_bytes snapshot_bytes
  ar_file := ar_reader.find "uuid"
  if not ar_file: throw "No uuid file in snapshot"
  return (uuid.Uuid (ar_file.content)).stringify

<<<<<<< HEAD

cached_snapshot_path_ uuid/string --output_directory/string? -> string:
=======
cached_snapshot_path uuid/string --output_directory/string? -> string:
>>>>>>> 5e90c41b
  if output_directory:
    return "$output_directory/$(uuid).snapshot"
  else:
    home := os.env.get "HOME"
    if not home: throw "No home directory"
    return "$home/.cache/jaguar/snapshots/$(uuid).snapshot"

/**
Stores the given $snapshot in the user's snapshot directory.

This way, the monitor can find it and automatically decode stack traces.

Returns the UUID of the snapshot.
*/
cache_snapshot snapshot/ByteArray --output_directory/string?=null -> string:
  ar_reader := ar.ArReader.from_bytes snapshot
  ar_file := ar_reader.find "uuid"
  if not ar_file: throw "No uuid file in snapshot"
  uuid := (uuid.Uuid (ar_file.content)).stringify
  out_path := cached_snapshot_path_ uuid --output_directory=output_directory
  write_blob_to_file out_path snapshot
  return uuid<|MERGE_RESOLUTION|>--- conflicted
+++ resolved
@@ -19,12 +19,7 @@
   if not ar_file: throw "No uuid file in snapshot"
   return (uuid.Uuid (ar_file.content)).stringify
 
-<<<<<<< HEAD
-
 cached_snapshot_path_ uuid/string --output_directory/string? -> string:
-=======
-cached_snapshot_path uuid/string --output_directory/string? -> string:
->>>>>>> 5e90c41b
   if output_directory:
     return "$output_directory/$(uuid).snapshot"
   else:
