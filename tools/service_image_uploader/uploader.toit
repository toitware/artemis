--- conflicted
+++ resolved
@@ -176,13 +176,8 @@
           --repository-root=repo-path
           --ref=(commit or service-version)
 
-<<<<<<< HEAD
       ui.emit --info "Downloading packages."
-      sdk.download-packages repo-path
-=======
-      ui.info "Downloading packages."
       sdk.pkg-install --project-root=repo-path
->>>>>>> ee0dabba
 
       full-service-version = service-version
       if commit: full-service-version += "-$commit"
@@ -247,7 +242,7 @@
   ar-stream := file.Stream.for-write out
   ar-writer := ar.ArWriter ar-stream
 
-  ar-writer.add "artemis" """{ "magic": "🐅", "version": 2 }"""
+  ar-writer.add "artemis" """{ "magic": "�", "version": 2 }"""
 
   with-tmp-directory: | tmp-dir/string |
     snapshot-paths.do: | chip-family/string snapshot-path/string |
