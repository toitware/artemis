sdk: ^2.0.0-alpha.79
prefixes:
  ar: pkg-ar
  artemis: ..
  certificate_roots: toit-cert-roots
  cli: pkg-cli
  host: pkg-host
  http: pkg-http
  snapshot: snapshot
  supabase: toit-supabase
packages:
  ..:
    path: ../..
    prefixes:
      ar: pkg-ar
      artemis: toit-artemis
      certificate_roots: toit-cert-roots
      cli: pkg-cli
      fs: fs
      host: pkg-host
      http: pkg-http
      ntp: pkg-ntp
<<<<<<< HEAD
      protobuf: toit-protobuf
      semver: semver
=======
      semver: toit-semver
>>>>>>> 94a2796c
      snapshot: snapshot
      supabase: toit-supabase
  fs:
    path: ../fs
    prefixes:
      host: pkg-host
  pkg-ar:
    url: github.com/toitlang/pkg-ar
    version: 1.0.0
    hash: 175bcdfd59b2597c0825ef8765a20498a7e6a2db
  pkg-cli:
    url: github.com/toitlang/pkg-cli
    version: 1.2.0
    hash: 0e2adab3ab434c597be60438ccf64008f703ad9c
  pkg-host:
    url: github.com/toitlang/pkg-host
    version: 1.9.0
    hash: 76e4dc5328a5c3739e97f65ed196d05058071359
  pkg-http:
    url: github.com/toitlang/pkg-http
    version: 2.3.3
    hash: 1e9de1eade90e9dbe0bab62a11c7bcc9914664d0
  pkg-ntp:
    url: github.com/toitlang/pkg-ntp
    version: 1.0.0
    hash: 1c3cc4a4819f459393f00efc576f66f838665719
  snapshot:
    path: ../snapshot
    prefixes:
      ar: pkg-ar
      cli: pkg-cli
      fs: fs
      host: pkg-host
  toit-artemis:
    url: github.com/toitware/toit-artemis
    version: 0.1.1
    hash: 6e9a5abce9499a47bfd97277dae6ab71f1c65849
  toit-cert-roots:
    url: github.com/toitware/toit-cert-roots
<<<<<<< HEAD
    version: 1.4.0
    hash: bf41ee60ebba65ba01bc9ba1aa6d697e4cc4a8c7
  toit-protobuf:
    url: github.com/toitware/toit-protobuf
    version: 1.1.1
    hash: 4a67d1e3bf164c411c312a3d7528f24dd7da0583
=======
    version: 1.5.0
    hash: 27a9f9ff3d337b6128e98e220126e3cc275bcd73
  toit-semver:
    url: github.com/toitware/toit-semver
    version: 1.0.0
    hash: b416c5a542287a8cdbb86398fdb452eaad4f55f8
>>>>>>> 94a2796c
  toit-supabase:
    url: github.com/toitware/toit-supabase
    version: 0.2.0
    hash: 06f434e8e35705063965320639c0d8299a95c995
    prefixes:
      host: pkg-host
      http: pkg-http<|MERGE_RESOLUTION|>--- conflicted
+++ resolved
@@ -20,12 +20,8 @@
       host: pkg-host
       http: pkg-http
       ntp: pkg-ntp
-<<<<<<< HEAD
       protobuf: toit-protobuf
-      semver: semver
-=======
       semver: toit-semver
->>>>>>> 94a2796c
       snapshot: snapshot
       supabase: toit-supabase
   fs:
@@ -65,21 +61,16 @@
     hash: 6e9a5abce9499a47bfd97277dae6ab71f1c65849
   toit-cert-roots:
     url: github.com/toitware/toit-cert-roots
-<<<<<<< HEAD
-    version: 1.4.0
-    hash: bf41ee60ebba65ba01bc9ba1aa6d697e4cc4a8c7
+    version: 1.5.0
+    hash: 27a9f9ff3d337b6128e98e220126e3cc275bcd73
   toit-protobuf:
     url: github.com/toitware/toit-protobuf
     version: 1.1.1
     hash: 4a67d1e3bf164c411c312a3d7528f24dd7da0583
-=======
-    version: 1.5.0
-    hash: 27a9f9ff3d337b6128e98e220126e3cc275bcd73
   toit-semver:
     url: github.com/toitware/toit-semver
     version: 1.0.0
     hash: b416c5a542287a8cdbb86398fdb452eaad4f55f8
->>>>>>> 94a2796c
   toit-supabase:
     url: github.com/toitware/toit-supabase
     version: 0.2.0
