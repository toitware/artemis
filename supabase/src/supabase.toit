// Copyright (C) 2022 Toitware ApS. All rights reserved.

import http
import net
import net.x509
import http.status_codes
import encoding.json

interface ServerConfig:
  host -> string
  anon -> string
  certificate_name -> string?
  certificate_text -> string?

create_client -> http.Client
    network/net.Interface
    server_config/ServerConfig
    [--certificate_provider]:
  root_certificate_text := server_config.certificate_text
  if not root_certificate_text and server_config.certificate_name:
    root_certificate_text = certificate_provider.call server_config.certificate_name
  if root_certificate_text:
    certificate := x509.Certificate.parse root_certificate_text
    return http.Client.tls network --root_certificates=[certificate]
  else:
    return http.Client network

create_headers server_config/ServerConfig -> http.Headers:
  anon := server_config.anon
  headers := http.Headers
  headers.add "apikey" anon
  // By default the bearer is the anon-key. This can be overridden.
  headers.add "Authorization" "Bearer $anon"
  return headers

query_ client/http.Client host/string headers/http.Headers table/string filters/List=[] -> List?:
  filter := filters.is_empty ? "" : "?$(filters.join "&")"
  path := "/rest/v1/$table$filter"
  response := client.get host --headers=headers "$path"
  body := response.body
  result := null
  if response.status_code == status_codes.STATUS_OK:
    result = json.decode_stream body
  while data := body.read: null // DRAIN!
  return result

/**
A client for the Supabase API.

Supabase provides several different APIs under one umbrella.

A frontend ('Kong'), takes the requests and forwards them to the correct
  backend.
Each supported backend is available through a different getter.
For example, the Postgres backend is available through the $rest getter, and
  the storage backend is available through $storage.
*/
class Client:
  http_client_/http.Client? := null

  /**
  The used network interface.
  This field is only set, if the $close function should close the network_.
  */
  network_/net.Interface? := null

  /**
  The host of the Supabase project.
  */
  host_/string

  /**
  The anonymous key of the Supabase project.

  This key is used as api key.
  If the user is not authenticated the client uses this key as the bearer.
  */
  anon_/string

  rest_/PostgRest? := null
  storage_/Storage? := null

  constructor network/net.Interface?=null --host/string --anon/string:
    host_ = host
    anon_ = anon

    if not network:
      network = network_ = net.open

    http_client_ = http.Client network

  constructor.tls network/net.Interface?=null --host/string --anon/string --root_certificates/List:
    host_ = host
    anon_ = anon

    if not network:
      network = network_ = net.open

    http_client_ = http.Client.tls network --root_certificates=root_certificates

  constructor network/net.Interface?=null --server_config/ServerConfig [--certificate_provider]:
    root_certificate_text := server_config.certificate_text
    if not root_certificate_text and server_config.certificate_name:
      root_certificate_text = certificate_provider.call server_config.certificate_name
    if root_certificate_text:
      certificate := x509.Certificate.parse root_certificate_text
      return Client.tls network --host=server_config.host --anon=server_config.anon
          --root_certificates=[certificate]
    else:
      return Client network --host=server_config.host --anon=server_config.anon

  close -> none:
<<<<<<< HEAD
    // TODO(florian): call close on the http client (when that's possible).
=======
    // TODO(florian): call close on the http client? (when that's possible).
    // TODO(florian): add closing in a finalizer.
>>>>>>> 6593b51e
    http_client_ = null
    if network_:
      network_.close
      network_ = null

  is_closed -> bool:
    return http_client_ == null

  rest -> PostgRest:
    if not rest_: rest_ = PostgRest this
    return rest_

  storage -> Storage:
    if not storage_: storage_ = Storage this
    return storage_

  // TODO(florian): remove this functionality, and create a more flexible 'query'
  // function on the client instead.
  create_headers_ -> http.Headers:
    headers := http.Headers
    headers.add "apikey" anon_
    // By default the bearer is the anon-key. This can be overridden.
    headers.add "Authorization" "Bearer $anon_"
    return headers


class PostgRest:
  client_/Client

  constructor .client_:

  query table/string filters/List -> List?:
    headers := client_.create_headers_
    return query_ client_.http_client_ client_.host_ headers table filters

  update_entry table/string --upsert/bool payload/ByteArray:
    headers := client_.create_headers_
    if upsert: headers.add "Prefer" "resolution=merge-duplicates"
    response := client_.http_client_.post payload
        --host=client_.host_
        --headers=headers
        --path="/rest/v1/$table"
    // 201 is changed one entry.
    body := response.body
    while data := body.read: null // DRAIN!
    if response.status_code != 201: throw "UGH ($response.status_code)"

class Storage:
  client_/Client

  constructor .client_:

  upload_resource --path/string --content/ByteArray:
    headers := client_.create_headers_
    headers.add "Content-Type" "application/octet-stream"
    headers.add "x-upsert" "true"
    response := client_.http_client_.post content
        --host=client_.host_
        --headers=headers
        --path="/storage/v1/object/$path"
    // 200 is accepted!
    body := response.body
    while data := body.read: null // DRAIN!
    if response.status_code != 200: throw "UGH ($response.status_code)"

  download_resource --path/string [block] -> none:
    headers := client_.create_headers_
    response := client_.http_client_.get client_.host_ "/storage/v1/object/$path"
        --headers=headers
    body := response.body
    try:
      // 200 is accepted!
      if response.status_code != 200: throw "UGH ($response.status_code)"
      block.call body
    finally:
      while data := body.read: null // DRAIN!<|MERGE_RESOLUTION|>--- conflicted
+++ resolved
@@ -110,12 +110,8 @@
       return Client network --host=server_config.host --anon=server_config.anon
 
   close -> none:
-<<<<<<< HEAD
     // TODO(florian): call close on the http client (when that's possible).
-=======
-    // TODO(florian): call close on the http client? (when that's possible).
     // TODO(florian): add closing in a finalizer.
->>>>>>> 6593b51e
     http_client_ = null
     if network_:
       network_.close
