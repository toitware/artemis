--- conflicted
+++ resolved
@@ -105,7 +105,6 @@
       ]
 
   (fake_devices[0] as FakeDevice).synchronize
-<<<<<<< HEAD
   test_cli.run_gold "40_device0_checked_in"
       "Device0 fetched its goal and thus checked in"
       [
@@ -120,40 +119,5 @@
         "fleet",
         "--fleet-root", fleet_dir,
         "status",
-        "--unhealthy",
-      ]
-=======
-  output = test_cli.run [
-    "fleet",
-    "--fleet-root", fleet_dir,
-    "status",
-  ]
-  expect_equals
-      """
-      ┌──────────────────────────────────────┬──────┬──────────┬──────────┬─────────────────┬───────────┬─────────┐
-      │ Device ID                              Name   Outdated   Modified   Missed Checkins   Last Seen   Aliases │
-      ├──────────────────────────────────────┼──────┼──────────┼──────────┼─────────────────┼───────────┼─────────┤
-      │ -={| UUID-FOR-FAKE-DEVICE 00000 |}=-                                                  now                 │
-      │ -={| UUID-FOR-FAKE-DEVICE 00001 |}=-                                ?                 now                 │
-      │ -={| UUID-FOR-FAKE-DEVICE 00002 |}=-                                ?                 now                 │
-      └──────────────────────────────────────┴──────┴──────────┴──────────┴─────────────────┴───────────┴─────────┘
-      """
-      output
-
-  output = test_cli.run [
-    "fleet",
-    "--fleet-root", fleet_dir,
-    "status",
-    "--no-include-healthy",
-  ]
-  expect_equals
-      """
-      ┌──────────────────────────────────────┬──────┬──────────┬──────────┬─────────────────┬───────────┬─────────┐
-      │ Device ID                              Name   Outdated   Modified   Missed Checkins   Last Seen   Aliases │
-      ├──────────────────────────────────────┼──────┼──────────┼──────────┼─────────────────┼───────────┼─────────┤
-      │ -={| UUID-FOR-FAKE-DEVICE 00001 |}=-                                ?                 now                 │
-      │ -={| UUID-FOR-FAKE-DEVICE 00002 |}=-                                ?                 now                 │
-      └──────────────────────────────────────┴──────┴──────────┴──────────┴─────────────────┴───────────┴─────────┘
-      """
-      output
->>>>>>> 3626c8ba
+        "--no-include-healthy",
+      ]