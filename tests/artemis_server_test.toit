// Copyright (C) 2022 Toitware ApS. All rights reserved.

// TEST_FLAGS: ARTEMIS

import expect show *
import host.directory
import log
import net
import uuid

import .artemis_server
import .utils

import artemis.cli.artemis_servers.artemis_server show ArtemisServerCli
import artemis.service.artemis_servers.artemis_server show ArtemisServerService
import artemis.shared.server_config show ServerConfig
import artemis.cli.auth as cli_auth

main args:
  server_type := ?
  if args.is_empty:
    server_type = "http"
  else if args[0] == "--http-server":
    server_type = "http"
  else if args[0] == "--supabase-server":
    server_type = "supabase"
  else:
    throw "Unknown server server type: $args[0]"
  with_artemis_server --type=server_type: | artemis_server/TestArtemisServer |
      run_test artemis_server --authenticate=: | server/ArtemisServerCli |
        server.sign_in
              --email=TEST_EXAMPLE_COM_EMAIL
              --password=TEST_EXAMPLE_COM_PASSWORD

run_test artemis_server/TestArtemisServer [--authenticate]:
  server_config := artemis_server.server_config
  backdoor := artemis_server.backdoor
  with_tmp_config: | config |
    network := net.open
    server_cli := ArtemisServerCli network server_config config
    authenticate.call server_cli
    hardware_id := test_create_device_in_organization server_cli backdoor
    test_notify_created server_cli backdoor --hardware_id=hardware_id
    server_service := ArtemisServerService server_config --hardware_id=hardware_id
    test_check_in network server_service backdoor --hardware_id=hardware_id

    test_organizations server_cli backdoor
    test_profile server_cli backdoor
    test_sdk server_cli backdoor

test_create_device_in_organization server_cli/ArtemisServerCli backdoor/ArtemisServerBackdoor -> string:
  // TODO(florian): implement create-device without alias.
  /*
  device1 := server_cli.create_device_in_organization
      --device_id=""
      --organization_id=TEST_ORGANIZATION_UUID
  hardware_id1 := device1.hardware_id
  data := backdoor.fetch_device_information --hardware_id=hardware_id1
  expect_equals hardware_id1 data[0]
  expect_equals TEST_ORGANIZATION_UUID data[1]
<<<<<<< HEAD
  */
=======
>>>>>>> cb20bed0

  alias_id := (uuid.uuid5 "alias" "$random $Time.now").stringify
  device2 := server_cli.create_device_in_organization
      --device_id=alias_id
      --organization_id=TEST_ORGANIZATION_UUID
  sleep --ms=200
  hardware_id2 := device2.hardware_id
  data := backdoor.fetch_device_information --hardware_id=hardware_id2
  expect_equals hardware_id2 data[0]
  expect_equals TEST_ORGANIZATION_UUID data[1]
  expect_equals alias_id data[2]

  return hardware_id2

test_notify_created server_cli/ArtemisServerCli backdoor/ArtemisServerBackdoor --hardware_id/string:
  expect_not (backdoor.has_event --hardware_id=hardware_id --type="created")
  server_cli.notify_created --hardware_id=hardware_id
  expect (backdoor.has_event --hardware_id=hardware_id --type="created")

test_check_in network/net.Interface
    server_service/ArtemisServerService
    backdoor/ArtemisServerBackdoor
    --hardware_id/string:
  expect_not (backdoor.has_event --hardware_id=hardware_id --type="ping")
  server_service.check_in network log.default
  expect (backdoor.has_event --hardware_id=hardware_id --type="ping")

test_organizations server_cli/ArtemisServerCli backdoor/ArtemisServerBackdoor:
  original_orgs := server_cli.get_organizations

  // For now we can't be sure that there aren't other organizations from
  // previous runs of the test.
  // Just ensure that there is at least one.
  expect original_orgs.size >= 1  // The prefilled organization.
  expect (original_orgs.any: it.id == TEST_ORGANIZATION_UUID)

  org := server_cli.create_organization "Testy"
  expect_equals "Testy" org.name
  expect_not_equals "" org.id
  expect_not (original_orgs.any: it.id == org.id)

  new_orgs := server_cli.get_organizations
  expect_equals (original_orgs.size + 1) new_orgs.size
  original_orgs.do: | old_org |
    expect (new_orgs.any: it.id == old_org.id)
  expect (new_orgs.any: it.id == org.id)

  detailed := server_cli.get_organization org.id
  expect_equals org.id detailed.id
  expect_equals org.name detailed.name
  expect (detailed.created_at < Time.now)

  non_existent := server_cli.get_organization NON_EXISTENT_UUID
  expect_null non_existent

  // Test member functions.
  current_user_id := TEST_EXAMPLE_COM_UUID
  demo_user_id := DEMO_EXAMPLE_COM_UUID

  members := server_cli.get_organization_members org.id
  expect_equals 1 members.size
  expect_equals current_user_id members[0]["id"]
  expect_equals "admin" members[0]["role"]

  // Add a new member.
  server_cli.organization_member_add
      --organization_id=org.id
      --user_id=demo_user_id
      --role="member"
  members = server_cli.get_organization_members org.id
  expect_equals 2 members.size
  expect members[0]["id"] != members[1]["id"]
  members.do: | member |
    if member["id"] == current_user_id:
      expect_equals "admin" member["role"]
    else:
      expect_equals demo_user_id member["id"]
      expect_equals "member" member["role"]

  // Update the role of the new member.
  server_cli.organization_member_set_role
      --organization_id=org.id
      --user_id=demo_user_id
      --role="admin"
  members = server_cli.get_organization_members org.id
  expect_equals 2 members.size
  expect members[0]["id"] != members[1]["id"]
  members.do: | member |
    id := member["id"]
    expect (id == current_user_id or id == demo_user_id)
    expect_equals "admin" member["role"]

  // Remove the new member.
  server_cli.organization_member_remove
      --organization_id=org.id
      --user_id=demo_user_id

  members = server_cli.get_organization_members org.id
  expect_equals 1 members.size
  expect_equals current_user_id members[0]["id"]
  expect_equals "admin" members[0]["role"]

  // Add the new member with admin role.
  server_cli.organization_member_add
      --organization_id=org.id
      --user_id=demo_user_id
      --role="admin"
  members = server_cli.get_organization_members org.id
  expect_equals 2 members.size
  expect members[0]["id"] != members[1]["id"]
  members.do: | member |
    id := member["id"]
    expect (id == current_user_id or id == demo_user_id)
    expect_equals "admin" member["role"]

  // Keep the demo user in the same organization as the test user,
  // so we can read the user's profile in 'test_profile'

test_profile server_cli/ArtemisServerCli backdoor/ArtemisServerBackdoor:
  profile := server_cli.get_profile
  // If we have run the test before, we can't know what value the profile
  // currently has.

  server_cli.update_profile --name="Test User updated"
  profile = server_cli.get_profile
  expect_equals "Test User updated" profile["name"]
  id := profile["id"]

  profile2 := server_cli.get_profile --user_id=id
  expect_equals profile["id"] profile2["id"]
  expect_equals profile["name"] profile2["name"]
  expect_equals profile["email"] profile2["email"]

  profile_non_existent := server_cli.get_profile --user_id=NON_EXISTENT_UUID
  expect_null profile_non_existent

  // The following test requires that we have added the demo user
  // and test user into the same organization.
  profile_demo := server_cli.get_profile --user_id=DEMO_EXAMPLE_COM_UUID
  expect_equals DEMO_EXAMPLE_COM_NAME profile_demo["name"]

test_sdk server_cli/ArtemisServerCli backdoor/ArtemisServerBackdoor:
  SDK_V1 ::= "v2.0.0-alpha.46"
  SDK_V2 ::= "v2.0.0-alpha.47"
  SERVICE_V1 ::= "v0.0.1"
  SERVICE_V2 ::= "v0.0.2"

  IMAGE_V1_V1 ::= "foobar"
  IMAGE_V2_V1 ::= "toto"
  IMAGE_V2_V2 ::= "titi"

  CONTENT_V1_V1 ::= "foobar_content".to_byte_array
  CONTENT_V2_V1 ::= "toto_content".to_byte_array
  CONTENT_V2_V2 ::= "titi_content".to_byte_array

  test_images := [
    {
      "sdk_version": SDK_V1,
      "service_version": SERVICE_V1,
      "image": IMAGE_V1_V1,
      "content": CONTENT_V1_V1,
    },
    {
      "sdk_version": SDK_V2,
      "service_version": SERVICE_V1,
      "image": IMAGE_V2_V1,
      "content": CONTENT_V2_V1,
    },
    {
      "sdk_version": SDK_V2,
      "service_version": SERVICE_V2,
      "image": IMAGE_V2_V2,
      "content": CONTENT_V2_V2,
    },
  ]
  backdoor.install_service_images test_images

  images := server_cli.list_sdk_service_versions
  expect_equals test_images.size images.size

  test_images.do: | test_image |
    filtered_image := images.filter: | image |
      image["sdk_version"] == test_image["sdk_version"] and
        image["service_version"] == test_image["service_version"]
    expect_equals 1 filtered_image.size
    image := filtered_image[0]["image"]
    expect_equals test_image["image"] image

    downloaded_content := server_cli.download_service_image image
    expect_equals test_image["content"] downloaded_content

  // Test that the filters on list_sdk_service_versions work.
  images = server_cli.list_sdk_service_versions --sdk_version=SDK_V1
  expect_equals 1 images.size
  expect_equals SDK_V1 images[0]["sdk_version"]
  expect_equals SERVICE_V1 images[0]["service_version"]

  images = server_cli.list_sdk_service_versions --sdk_version=SDK_V2
  expect_equals 2 images.size
  images.do: | image |
    expect_equals SDK_V2 image["sdk_version"]
    expect (image["service_version"] == SERVICE_V1 or
        image["service_version"] == SERVICE_V2)

  images = server_cli.list_sdk_service_versions --service_version=SERVICE_V1
  expect_equals 2 images.size
  images.do: | image |
    expect_equals SERVICE_V1 image["service_version"]
    expect (image["sdk_version"] == SDK_V1 or
        image["sdk_version"] == SDK_V2)

  images = server_cli.list_sdk_service_versions --service_version=SERVICE_V2
  expect_equals 1 images.size
  expect_equals SERVICE_V2 images[0]["service_version"]
  expect_equals SDK_V2 images[0]["sdk_version"]

  images = server_cli.list_sdk_service_versions
      --sdk_version=SDK_V2
      --service_version=SERVICE_V1
  expect_equals 1 images.size
  expect_equals SERVICE_V1 images[0]["service_version"]
  expect_equals SDK_V2 images[0]["sdk_version"]<|MERGE_RESOLUTION|>--- conflicted
+++ resolved
@@ -49,8 +49,7 @@
     test_sdk server_cli backdoor
 
 test_create_device_in_organization server_cli/ArtemisServerCli backdoor/ArtemisServerBackdoor -> string:
-  // TODO(florian): implement create-device without alias.
-  /*
+  // Test without and with alias.
   device1 := server_cli.create_device_in_organization
       --device_id=""
       --organization_id=TEST_ORGANIZATION_UUID
@@ -58,10 +57,6 @@
   data := backdoor.fetch_device_information --hardware_id=hardware_id1
   expect_equals hardware_id1 data[0]
   expect_equals TEST_ORGANIZATION_UUID data[1]
-<<<<<<< HEAD
-  */
-=======
->>>>>>> cb20bed0
 
   alias_id := (uuid.uuid5 "alias" "$random $Time.now").stringify
   device2 := server_cli.create_device_in_organization
@@ -69,7 +64,7 @@
       --organization_id=TEST_ORGANIZATION_UUID
   sleep --ms=200
   hardware_id2 := device2.hardware_id
-  data := backdoor.fetch_device_information --hardware_id=hardware_id2
+  data = backdoor.fetch_device_information --hardware_id=hardware_id2
   expect_equals hardware_id2 data[0]
   expect_equals TEST_ORGANIZATION_UUID data[1]
   expect_equals alias_id data[2]
