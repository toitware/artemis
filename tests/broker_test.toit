// Copyright (C) 2022 Toitware ApS. All rights reserved.

// ARTEMIS_TEST_FLAGS: BROKER

import expect show *
import log
import monitor
import net
import reader show Reader
import artemis.cli.brokers.broker
import artemis.cli.device show DeviceDetailed
import artemis.service.device show Device
import artemis.cli.event show Event
import artemis.service.brokers.broker
import artemis.cli.brokers.mqtt.base as mqtt_broker
import artemis.cli.brokers.http.base as http_broker
import artemis.cli.brokers.supabase show BrokerCliSupabase
import artemis.service.brokers.mqtt.synchronize as mqtt_broker
import supabase
import supabase.auth as supabase
import supabase.utils
import uuid

import .artemis_server
  show
    with_artemis_server
    TestArtemisServer
    SupabaseBackdoor
import .broker
import .utils

// When running the supabase test we need valid device ids
// that are not already in the database.
DEVICE1 ::= Device
    --id=random_uuid_string
    --hardware_id=random_uuid_string
    --organization_id=TEST_ORGANIZATION_UUID
    --firmware_state={:}
DEVICE2 ::= Device
    --id=random_uuid_string
    --hardware_id=random_uuid_string
    --organization_id=TEST_ORGANIZATION_UUID
    --firmware_state={:}

main args:
  broker_type := broker_type_from_args args
  with_broker --type=broker_type: | test_broker/TestBroker |
    run_test broker_type test_broker

run_test
    broker_name/string
<<<<<<< HEAD
    test_broker/TestBroker:

  // We are going to reuse the cli for all tests (and only authenticate once).
  // However, we will need multiple services.
  test_broker.with_cli: | broker_cli/broker.BrokerCli |
    if broker_cli is BrokerCliSupabase:
      // Make sure we are authenticated.
      broker_cli.ensure_authenticated: | auth/supabase.Auth |
        auth.sign_in --email=TEST_EXAMPLE_COM_EMAIL --password=TEST_EXAMPLE_COM_PASSWORD

    if broker_name == "supabase-local-artemis":
      // Make sure the device is in the database.
      with_artemis_server --type="supabase": | server/TestArtemisServer |
        backdoor := server.backdoor as SupabaseBackdoor
        backdoor.with_backdoor_client_: | client/supabase.Client |
          [DEVICE1, DEVICE2].do: | device/Device |
            client.rest.insert "devices" {
              "alias": device.id,
              "organization_id": device.organization_id,
            }

    [DEVICE1, DEVICE2].do: | device/Device |
      identity := {
        "device_id": device.id,
        "organization_id": device.organization_id,
        "hardware_id": device.hardware_id,
      }
      state := {
        "identity": identity,
      }
      broker_cli.notify_created --device_id=device.id --state=state


    test_image --test_broker=test_broker broker_cli
    test_firmware --test_broker=test_broker broker_cli
    test_goal --test_broker=test_broker broker_cli
    test_events --test_broker=test_broker broker_cli

test_goal --test_broker/TestBroker broker_cli/broker.BrokerCli:
  test_broker.with_service: | broker_service/broker.BrokerService |
    test_goal broker_cli broker_service
=======
    broker_cli/broker.BrokerCli
    broker_service/broker.BrokerService:

  if broker_cli is BrokerCliSupabase:
    // Make sure we are authenticated.
    broker_cli.ensure_authenticated: | auth/supabase.Auth |
      auth.sign_in --email=TEST_EXAMPLE_COM_EMAIL --password=TEST_EXAMPLE_COM_PASSWORD

  if broker_name == "supabase-local-artemis":
    // Make sure the device is in the database.
    with_artemis_server --type="supabase": | server/TestArtemisServer |
      backdoor := server.backdoor as SupabaseBackdoor
      backdoor.with_backdoor_client_: | client/supabase.Client |
        [DEVICE1, DEVICE2].do: | device/Device |
          client.rest.insert "devices" {
            "alias": device.id,
            "organization_id": device.organization_id,
          }

  [DEVICE1, DEVICE2].do: | device/Device |
    identity := {
      "device_id": device.id,
      "organization_id": device.organization_id,
      "hardware_id": device.hardware_id,
    }
    state := {
      "identity": identity,
    }
    broker_cli.notify_created --device_id=device.id --state=state

  network = net.open
  try:
    test_image broker_cli broker_service
    test_firmware broker_cli broker_service
    test_goal broker_cli broker_service
    test_events broker_cli broker_service
  finally:
    network.close
    network = null

// TODO(kasper): We should probably pipe this through to the
// individual tests, but to avoid too many conflicts, I'm
// hacking this through for now.
network/net.Client? := null
>>>>>>> e6389225

test_goal broker_cli/broker.BrokerCli broker_service/broker.BrokerService:
  3.repeat: | test_iteration |
    if test_iteration == 2:
      // Send a config update while the service is not connected.
      broker_cli.update_goal --device_id=DEVICE1.id: | device/DeviceDetailed |
        if test_iteration == 1:
          expect_equals "succeeded 2" device.goal["test-entry"]
        device.goal["test-entry"] = "succeeded while offline"
        device.goal

    broker_service.connect --network=network --device=DEVICE1:
      if broker_cli is mqtt_broker.BrokerCliMqtt:
        (broker_cli as mqtt_broker.BrokerCliMqtt).retain_timeout_ms = 500

      event_goal/Map? := null
      exception := catch:
        event_goal = broker_service.fetch_goal --wait=(test_iteration > 0)

      if test_iteration == 0:
        // None of the brokers have sent a goal-state update yet.
        if broker_cli is mqtt_broker.BrokerCliMqtt:
          expect_equals DEADLINE_EXCEEDED_ERROR exception
        expect_null event_goal
      else if test_iteration == 1:
        expect_equals "succeeded 2" event_goal["test-entry"]
      else:
        expect_equals "succeeded while offline" event_goal["test-entry"]

      broker_cli.update_goal --device_id=DEVICE1.id: | device/DeviceDetailed |
        old := device.goal
        if test_iteration == 1:
          expect_equals "succeeded 2" old["test-entry"]
        else if test_iteration == 2:
          expect_equals "succeeded while offline" old["test-entry"]
        if test_iteration == 0 and not old:
          old = {:}
        old["test-entry"] = "succeeded 1"
        old

      event_goal = broker_service.fetch_goal --wait
      expect_equals "succeeded 1" event_goal["test-entry"]

      broker_cli.update_goal --device_id=DEVICE1.id: | device/DeviceDetailed |
        old := device.goal
        expect_equals "succeeded 1" old["test-entry"]
        old["test-entry"] = "succeeded 2"
        old

      event_goal = broker_service.fetch_goal --wait
      expect_equals "succeeded 2" event_goal["test-entry"]

test_image --test_broker/TestBroker broker_cli/broker.BrokerCli:
  test_broker.with_service: | broker_service/broker.BrokerService |
    test_image broker_cli broker_service

test_image broker_cli/broker.BrokerCli broker_service/broker.BrokerService:
  2.repeat: | iteration |
    APP_ID ::= uuid.uuid5 "app" "test-app-$iteration"
    content_32 := ?
    content_64 := ?
    if iteration == 0:
      content_32 = "test-image 32".to_byte_array
      content_64 = "test-image 64".to_byte_array
    else:
      content_32 = ("test-image 32" * 10_000).to_byte_array
      content_64 = ("test-image 64" * 10_000).to_byte_array

    broker_cli.upload_image content_32
        --organization_id=TEST_ORGANIZATION_UUID
        --app_id=APP_ID
        --word_size=32
    broker_cli.upload_image content_64
        --organization_id=TEST_ORGANIZATION_UUID
        --app_id=APP_ID
        --word_size=64

    broker_service.connect --network=network --device=DEVICE1: | resources/broker.ResourceManager |
      resources.fetch_image APP_ID:
        | reader/Reader |
          // TODO(florian): this only tests the download of the current platform. That is, on
          // a 64-bit platform, it will only download the 64-bit image. It would be good, if we could
          // also verify that the 32-bit image is correct.
          data := utils.read_all reader
          expect_bytes_equal (BITS_PER_WORD == 32 ? content_32 : content_64) data

test_firmware --test_broker/TestBroker broker_cli/broker.BrokerCli:
  test_broker.with_service: | broker_service/broker.BrokerService |
    test_firmware broker_cli broker_service

test_firmware broker_cli/broker.BrokerCli broker_service/broker.BrokerService:
  3.repeat: | iteration |
    FIRMWARE_ID ::= "test-app-$iteration"
    content := ?
    if iteration == 0:
      content = "test-firmware".to_byte_array
    else:
      content = ("test-firmware" * 10_000).to_byte_array

    chunks := ?
    if iteration <= 1:
      chunks = [content]
    else:
      chunks = []
      List.chunk_up 0 content.size 1024: | from/int to/int |
        chunks.add content[from..to]

    broker_cli.upload_firmware chunks
        --firmware_id=FIRMWARE_ID
        --organization_id=TEST_ORGANIZATION_UUID

    if broker_cli is not mqtt_broker.BrokerCliMqtt:
      // Downloading a firmware isn't implemented for the MQTT broker.
      downloaded_bytes := broker_cli.download_firmware
          --id=FIRMWARE_ID
          --organization_id=TEST_ORGANIZATION_UUID
      expect_bytes_equal content downloaded_bytes

    broker_service.connect --network=network --device=DEVICE1: | resources/broker.ResourceManager |
      data := #[]
      offsets := []
      resources.fetch_firmware FIRMWARE_ID:
        | reader/Reader offset |
          expect_equals data.size offset
          while chunk := reader.read: data += chunk
          offsets.add offset
          data.size  // Continue at data.size.

      expect_equals content data

      if broker_service is not mqtt_broker.BrokerServiceMqtt:
        // Downloading a partial firmware isn't implemented in the MQTT service.
        if offsets.size > 1:
          offset_index := offsets.size / 2
          current_offset := offsets[offset_index]
          resources.fetch_firmware FIRMWARE_ID --offset=current_offset:
            | reader/Reader offset |
              expect_equals current_offset offset
              partial_data := utils.read_all reader
              expect_bytes_equal content[current_offset..current_offset + partial_data.size] partial_data

              // If we can, advance by 3 chunks.
              if offset_index + 3 < offsets.size:
                offset_index += 3
                current_offset = offsets[offset_index]
              else:
                // Otherwise advance chunk by chunk.
                // Once we reached the end, we won't be called again.
                current_offset += partial_data.size
              // Return the new offset.
              current_offset

test_events --test_broker/TestBroker broker_cli/broker.BrokerCli:
  if broker_cli is mqtt_broker.BrokerCliMqtt:
    // The MQTT broker doesn't support getting events.
    return

<<<<<<< HEAD
  test_broker.with_service: | broker_service1/broker.BrokerService |
    test_broker.with_service: | broker_service2/broker.BrokerService |
      broker_service1.connect
          --device=DEVICE1: | resources1/broker.ResourceManager |
        broker_service2.connect
            --device=DEVICE2: | resources2/broker.ResourceManager |
          test_events broker_cli resources1 resources2
=======
  broker_service.connect
      --network=network
      --device=DEVICE1
      : | resources1/broker.ResourceManager |
        broker_service.connect
            --network=network
            --device=DEVICE2
            : | resources2/broker.ResourceManager |
              test_events broker_cli resources1 resources2
>>>>>>> e6389225

test_events
    broker_cli/broker.BrokerCli
    resources1/broker.ResourceManager
    resources2/broker.ResourceManager:
  start := Time.now
  events := broker_cli.get_events --device_ids=[DEVICE1.id] --types=["test-event"]
  expect_not (events.contains DEVICE1.id)

  events = broker_cli.get_events --device_ids=[DEVICE1.id, DEVICE2.id] --types=["test-event"]
  expect_not (events.contains DEVICE1.id)
  expect_not (events.contains DEVICE2.id)

  total_events1 := 0
  resources1.report_event --type="test-event" "test-data"
  total_events1++

  2.repeat:
    device_ids := it == 0 ? [DEVICE1.id] : [DEVICE1.id, DEVICE2.id]
    events = broker_cli.get_events
        --device_ids=device_ids
        --types=["test-event"]
    expect (events.contains DEVICE1.id)
    expect_equals 1 events[DEVICE1.id].size
    event/Event := events[DEVICE1.id][0]
    expect_equals "test-data" event.data
    expect start <= event.timestamp <= Time.now

    // Test the since parameter.
    now := Time.now
    events = broker_cli.get_events
        --device_ids=device_ids
        --types=["test-event"]
        --since=now
    expect_not (events.contains DEVICE1.id)

  10.repeat:
    resources1.report_event --type="test-event2" "test-data-$it"
    total_events1++
    resources2.report_event --type="test-event2" "test-data-$it"

  events = broker_cli.get_events
      --device_ids=[DEVICE1.id, DEVICE2.id]
      --types=["test-event2"]
      --limit=100
  expect (events.contains DEVICE1.id)
  expect (events.contains DEVICE2.id)
  expect_equals 10 events[DEVICE1.id].size
  expect_equals 10 events[DEVICE2.id].size
  // Events must come in reverse chronological order.
  expected_suffix := 9
  events[DEVICE1.id].do: | event/Event |
    expect_equals "test-data-$expected_suffix" event.data
    expected_suffix--
  expected_suffix = 9
  events[DEVICE2.id].do: | event/Event |
    expect_equals "test-data-$expected_suffix" event.data
    expected_suffix--

  // Limit to 5 per device.
  events = broker_cli.get_events
      --device_ids=[DEVICE1.id, DEVICE2.id]
      --types=["test-event2"]
      --limit=5
  expect (events.contains DEVICE1.id)
  expect (events.contains DEVICE2.id)
  expect_equals 5 events[DEVICE1.id].size
  expect_equals 5 events[DEVICE2.id].size
  // Events must come in reverse chronological order.
  expected_suffix = 9
  events[DEVICE1.id].do: | event/Event |
    expect_equals "test-data-$expected_suffix" event.data
    expected_suffix--
  expected_suffix = 9
  events[DEVICE2.id].do: | event/Event |
    expect_equals "test-data-$expected_suffix" event.data
    expected_suffix--

  // 5 more events for device2.
  5.repeat:
    resources2.report_event --type="test-event2" "test-data-$(it + 10)"

  // Limit to 20 per device.
  // Device 1 should have 10 events, device 2 should have 15 events.
  events = broker_cli.get_events
      --device_ids=[DEVICE1.id, DEVICE2.id]
      --types=["test-event2"]
      --limit=20
  expect (events.contains DEVICE1.id)
  expect (events.contains DEVICE2.id)
  expect_equals 10 events[DEVICE1.id].size
  expect_equals 15 events[DEVICE2.id].size
  // Events must come in reverse chronological order.
  expected_suffix = 9
  events[DEVICE1.id].do: | event/Event |
    expect_equals "test-data-$expected_suffix" event.data
    expected_suffix--
  expected_suffix = 14
  events[DEVICE2.id].do: | event/Event |
    expect_equals "test-data-$expected_suffix" event.data
    expected_suffix--

  // Make sure we test one of the most common use cases: getting just one event.
  events = broker_cli.get_events
      --device_ids=[DEVICE1.id, DEVICE2.id]
      --types=["test-event2"]
      --limit=1
  expect (events.contains DEVICE1.id)
  expect (events.contains DEVICE2.id)
  expect_equals 1 events[DEVICE1.id].size
  expect_equals 1 events[DEVICE2.id].size
  expect_equals "test-data-9" events[DEVICE1.id][0].data
  expect_equals "test-data-14" events[DEVICE2.id][0].data

  checkpoint := Time.now

  // Add 5 more events for both.
  5.repeat:
    resources1.report_event --type="test-event2" "test-data-$(it + 20)"
    total_events1++
    resources2.report_event --type="test-event2" "test-data-$(it + 20)"

  // Limit to events since 'checkpoint'.
  events = broker_cli.get_events
      --device_ids=[DEVICE1.id, DEVICE2.id]
      --types=["test-event2"]
      --since=checkpoint
  expect (events.contains DEVICE1.id)
  expect (events.contains DEVICE2.id)
  expect_equals 5 events[DEVICE1.id].size
  expect_equals 5 events[DEVICE2.id].size
  // Events must come in reverse chronological order.
  expected_suffix = 24
  events[DEVICE1.id].do: | event/Event |
    expect_equals "test-data-$expected_suffix" event.data
    expected_suffix--
  expected_suffix = 24
  events[DEVICE2.id].do: | event/Event |
    expect_equals "test-data-$expected_suffix" event.data
    expected_suffix--

  // Limit to events since 'checkpoint' and limit to 3.
  events = broker_cli.get_events
      --device_ids=[DEVICE1.id, DEVICE2.id]
      --types=["test-event2"]
      --since=checkpoint
      --limit=3
  expect (events.contains DEVICE1.id)
  expect (events.contains DEVICE2.id)
  expect_equals 3 events[DEVICE1.id].size
  expect_equals 3 events[DEVICE2.id].size
  // Events must come in reverse chronological order.
  expected_suffix = 24
  events[DEVICE1.id].do: | event/Event |
    expect_equals "test-data-$expected_suffix" event.data
    expected_suffix--
  expected_suffix = 24
  events[DEVICE2.id].do: | event/Event |
    expect_equals "test-data-$expected_suffix" event.data
    expected_suffix--

  // Limit to events since 'checkpoint' and limit to 10.
  events = broker_cli.get_events
      --device_ids=[DEVICE1.id, DEVICE2.id]
      --types=["test-event2"]
      --since=checkpoint
      --limit=10
  expect (events.contains DEVICE1.id)
  expect (events.contains DEVICE2.id)
  expect_equals 5 events[DEVICE1.id].size
  expect_equals 5 events[DEVICE2.id].size
  // Events must come in reverse chronological order.
  expected_suffix = 24
  events[DEVICE1.id].do: | event/Event |
    expect_equals "test-data-$expected_suffix" event.data
    expected_suffix--
  expected_suffix = 24
  events[DEVICE2.id].do: | event/Event |
    expect_equals "test-data-$expected_suffix" event.data
    expected_suffix--

  // Add 5 events for different types.
  5.repeat:
    resources1.report_event --type="test-event3" "test-data-$(it + 30)"
    total_events1++
    resources1.report_event --type="test-event4" "test-data-$(it + 40)"
    total_events1++
    resources2.report_event --type="test-event3" "test-data-$(it + 30)"
    resources2.report_event --type="test-event4" "test-data-$(it + 40)"

  // Get events for type 3 and 4.
  events = broker_cli.get_events
      --device_ids=[DEVICE1.id]
      --types=["test-event3", "test-event4"]
  expect (events.contains DEVICE1.id)
  expect_equals 10 events[DEVICE1.id].size
  // Events must come in reverse chronological order.
  expected_suffix3 := 34
  expected_suffix4 := 44
  expect4 := true
  events[DEVICE1.id].do: | event/Event |
    if expect4:
      expect_equals "test-data-$expected_suffix4" event.data
      expected_suffix4--
    else:
      expect_equals "test-data-$expected_suffix3" event.data
      expected_suffix3--
    expect4 = not expect4

  // Same for both devices at the same time.
  events = broker_cli.get_events
      --device_ids=[DEVICE1.id, DEVICE2.id]
      --types=["test-event3", "test-event4"]
  expect (events.contains DEVICE1.id)
  expect (events.contains DEVICE2.id)
  expect_equals 10 events[DEVICE1.id].size
  expect_equals 10 events[DEVICE2.id].size
  // Events must come in reverse chronological order.
  2.repeat:
    device := it == 0 ? DEVICE1 : DEVICE2
    expected_suffix3 = 34
    expected_suffix4 = 44
    expect4 = true
    events[device.id].do: | event/Event |
      if expect4:
        expect_equals "test-data-$expected_suffix4" event.data
        expected_suffix4--
      else:
        expect_equals "test-data-$expected_suffix3" event.data
        expected_suffix3--
      expect4 = not expect4

  // Get all events for device 1.
  events = broker_cli.get_events
      --device_ids=[DEVICE1.id]
      --limit=1000
  expect (events.contains DEVICE1.id)
  expect_equals total_events1 events[DEVICE1.id].size

  // Only get the last event for device 1.
  events = broker_cli.get_events
      --device_ids=[DEVICE1.id]
      --limit=1
  expect (events.contains DEVICE1.id)
  expect_equals 1 events[DEVICE1.id].size
  expect_equals "test-data-44" events[DEVICE1.id][0].data<|MERGE_RESOLUTION|>--- conflicted
+++ resolved
@@ -49,7 +49,6 @@
 
 run_test
     broker_name/string
-<<<<<<< HEAD
     test_broker/TestBroker:
 
   // We are going to reuse the cli for all tests (and only authenticate once).
@@ -82,61 +81,26 @@
       }
       broker_cli.notify_created --device_id=device.id --state=state
 
-
-    test_image --test_broker=test_broker broker_cli
-    test_firmware --test_broker=test_broker broker_cli
-    test_goal --test_broker=test_broker broker_cli
-    test_events --test_broker=test_broker broker_cli
-
-test_goal --test_broker/TestBroker broker_cli/broker.BrokerCli:
-  test_broker.with_service: | broker_service/broker.BrokerService |
-    test_goal broker_cli broker_service
-=======
-    broker_cli/broker.BrokerCli
-    broker_service/broker.BrokerService:
-
-  if broker_cli is BrokerCliSupabase:
-    // Make sure we are authenticated.
-    broker_cli.ensure_authenticated: | auth/supabase.Auth |
-      auth.sign_in --email=TEST_EXAMPLE_COM_EMAIL --password=TEST_EXAMPLE_COM_PASSWORD
-
-  if broker_name == "supabase-local-artemis":
-    // Make sure the device is in the database.
-    with_artemis_server --type="supabase": | server/TestArtemisServer |
-      backdoor := server.backdoor as SupabaseBackdoor
-      backdoor.with_backdoor_client_: | client/supabase.Client |
-        [DEVICE1, DEVICE2].do: | device/Device |
-          client.rest.insert "devices" {
-            "alias": device.id,
-            "organization_id": device.organization_id,
-          }
-
-  [DEVICE1, DEVICE2].do: | device/Device |
-    identity := {
-      "device_id": device.id,
-      "organization_id": device.organization_id,
-      "hardware_id": device.hardware_id,
-    }
-    state := {
-      "identity": identity,
-    }
-    broker_cli.notify_created --device_id=device.id --state=state
-
-  network = net.open
-  try:
-    test_image broker_cli broker_service
-    test_firmware broker_cli broker_service
-    test_goal broker_cli broker_service
-    test_events broker_cli broker_service
-  finally:
-    network.close
-    network = null
+    network = net.open
+    try:
+      test_image --test_broker=test_broker broker_cli
+      test_firmware --test_broker=test_broker broker_cli
+      test_goal --test_broker=test_broker broker_cli
+      test_events --test_broker=test_broker broker_cli
+
+    finally:
+      network.close
+      network = null
 
 // TODO(kasper): We should probably pipe this through to the
 // individual tests, but to avoid too many conflicts, I'm
 // hacking this through for now.
 network/net.Client? := null
->>>>>>> e6389225
+
+test_goal --test_broker/TestBroker broker_cli/broker.BrokerCli:
+  test_broker.with_service: | broker_service/broker.BrokerService |
+    test_goal broker_cli broker_service
+
 
 test_goal broker_cli/broker.BrokerCli broker_service/broker.BrokerService:
   3.repeat: | test_iteration |
@@ -294,25 +258,17 @@
     // The MQTT broker doesn't support getting events.
     return
 
-<<<<<<< HEAD
   test_broker.with_service: | broker_service1/broker.BrokerService |
     test_broker.with_service: | broker_service2/broker.BrokerService |
       broker_service1.connect
-          --device=DEVICE1: | resources1/broker.ResourceManager |
-        broker_service2.connect
-            --device=DEVICE2: | resources2/broker.ResourceManager |
-          test_events broker_cli resources1 resources2
-=======
-  broker_service.connect
-      --network=network
-      --device=DEVICE1
-      : | resources1/broker.ResourceManager |
-        broker_service.connect
-            --network=network
-            --device=DEVICE2
-            : | resources2/broker.ResourceManager |
-              test_events broker_cli resources1 resources2
->>>>>>> e6389225
+          --network=network
+          --device=DEVICE1
+          : | resources1/broker.ResourceManager |
+            broker_service2.connect
+                --network=network
+                --device=DEVICE2
+                : | resources2/broker.ResourceManager |
+                  test_events broker_cli resources1 resources2
 
 test_events
     broker_cli/broker.BrokerCli
