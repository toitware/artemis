--- conflicted
+++ resolved
@@ -10,30 +10,16 @@
 import .mqtt_broker_mosquitto
 import .mqtt_broker_toit
 
-<<<<<<< HEAD
 with_mediator mediator_id [block]:
   logger := log.default.with_name "testing-$mediator_id"
   if mediator_id == "mosquitto":
-    with_mosquitto --logger=logger: | create_transport/Lambda |
-      with_mqtt_mediator logger mediator_id create_transport block
+    with_mosquitto --logger=logger: | broker/Map |
+      with_mqtt_mediator logger mediator_id broker block
   else if mediator_id == "toit-mqtt":
-    with_toit_mqtt_broker --logger=logger: | create_transport/Lambda |
-      with_mqtt_mediator logger mediator_id create_transport block
+    with_toit_mqtt_broker --logger=logger: | broker/Map |
+      with_mqtt_mediator logger mediator_id broker block
   else:
     throw "Unknown mediator $mediator_id"
-=======
-with_mediators mediators/List [block]:
-  mediators.do: | mediator_id/string |
-    logger := log.default.with_name "testing-$mediator_id"
-    if mediator_id == "mosquitto":
-      with_mosquitto --logger=logger: | broker/Map |
-        with_mqtt_mediator logger mediator_id broker block
-    else if mediator_id == "toit-mqtt":
-      with_toit_mqtt_broker --logger=logger: | broker/Map |
-        with_mqtt_mediator logger mediator_id broker block
-    else:
-      throw "Unknown mediator $mediator_id"
->>>>>>> 78a6466d
 
 with_mqtt_mediator logger/log.Logger mediator_id/string broker/Map [block]:
   mediator_cli/MediatorCli? := null
