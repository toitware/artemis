// Copyright (C) 2022 Toitware ApS. All rights reserved.

import log
import monitor

import mqtt.transport as mqtt
import artemis.shared.broker_config show BrokerConfig BrokerConfigMqtt
import artemis.cli.broker show BrokerCli
import artemis.service.broker show BrokerService
import artemis.cli.brokers.mqtt.base show BrokerCliMqtt
import artemis.service.brokers.mqtt.synchronize show BrokerServiceMqtt
import artemis.cli.brokers.http.base show BrokerCliHttp
import artemis.service.brokers.http.synchronize show BrokerServiceHttp
import ..tools.http_broker.main as http_broker
import .mqtt_broker_mosquitto
import .mqtt_broker_toit

/**
Starts the broker with the given $broker_id and calls the given [block] with
  the $broker_id, broker-cli, and broker-service.
*/
with_brokers broker_id [block]:
  logger := log.default.with_name "testing-$broker_id"
  if broker_id == "mosquitto":
    with_mosquitto --logger=logger: | host/string port/int |
      broker_config := BrokerConfigMqtt "mosquitto" --host=host --port=port
      with_mqtt_brokers_ logger broker_id --broker_config=broker_config block
  else if broker_id == "toit-mqtt":
    with_toit_mqtt_broker --logger=logger: | create_transport/Lambda |
<<<<<<< HEAD
      with_mqtt_brokers_ logger broker_id --create_transport=create_transport block
  else if broker_id == "toit-http":
    with_toit_http_brokers_ logger broker_id block
=======
      with_mqtt_broker logger broker_id --create_transport=create_transport block
  else if broker_id == "http-toit":
    with_toit_broker_http logger broker_id block
>>>>>>> f1f8043a
  else:
    throw "Unknown broker $broker_id"

with_mqtt_brokers_ logger/log.Logger broker_id/string
    --broker_config/BrokerConfigMqtt?=null
    --create_transport/Lambda?=null
    [block]:
  if not broker_config and not create_transport: throw "INVALID_ARGUMENT"
  if broker_config and create_transport: throw "INVALID_ARGUMENT"
  broker_cli/BrokerCli? := null
  broker_service/BrokerService? := null
  try:
    if broker_config:
      broker_service = BrokerServiceMqtt logger --broker_config=broker_config
      broker_cli = BrokerCliMqtt --broker_config=broker_config --id="test/$broker_id"
    else:
      broker_service = BrokerServiceMqtt logger --create_transport=create_transport
      broker_cli = BrokerCliMqtt --create_transport=create_transport --id="test/$broker_id"

    block.call logger broker_id broker_cli broker_service
  finally:
    if broker_cli: broker_cli.close

<<<<<<< HEAD
with_toit_http_brokers_ logger/log.Logger broker_id/string [block]:
=======
with_toit_broker_http logger/log.Logger broker_id/string [block]:
>>>>>>> f1f8043a
  broker := http_broker.HttpBroker 0
  port_latch := monitor.Latch
  broker_task := task:: broker.start port_latch
  try:
    broker_cli := BrokerCliHttp "localhost" port_latch.get --id="test/$broker_id"
    broker_service := BrokerServiceHttp logger "localhost" port_latch.get
    block.call logger broker_id broker_cli broker_service
  finally:
    broker.close
    broker_task.cancel<|MERGE_RESOLUTION|>--- conflicted
+++ resolved
@@ -27,15 +27,9 @@
       with_mqtt_brokers_ logger broker_id --broker_config=broker_config block
   else if broker_id == "toit-mqtt":
     with_toit_mqtt_broker --logger=logger: | create_transport/Lambda |
-<<<<<<< HEAD
       with_mqtt_brokers_ logger broker_id --create_transport=create_transport block
-  else if broker_id == "toit-http":
-    with_toit_http_brokers_ logger broker_id block
-=======
-      with_mqtt_broker logger broker_id --create_transport=create_transport block
   else if broker_id == "http-toit":
-    with_toit_broker_http logger broker_id block
->>>>>>> f1f8043a
+    with_toit_broker_https logger broker_id block
   else:
     throw "Unknown broker $broker_id"
 
@@ -59,11 +53,7 @@
   finally:
     if broker_cli: broker_cli.close
 
-<<<<<<< HEAD
-with_toit_http_brokers_ logger/log.Logger broker_id/string [block]:
-=======
-with_toit_broker_http logger/log.Logger broker_id/string [block]:
->>>>>>> f1f8043a
+with_toit_broker_https logger/log.Logger broker_id/string [block]:
   broker := http_broker.HttpBroker 0
   port_latch := monitor.Latch
   broker_task := task:: broker.start port_latch
